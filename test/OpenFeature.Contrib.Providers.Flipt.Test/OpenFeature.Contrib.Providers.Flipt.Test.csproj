<Project Sdk="Microsoft.NET.Sdk">

    <PropertyGroup>
        <ImplicitUsings>enable</ImplicitUsings>
        <Nullable>enable</Nullable>

        <IsPackable>false</IsPackable>
<<<<<<< HEAD
        <IsTestProject>true</IsTestProject>
=======
        <LangVersion>latest</LangVersion>
>>>>>>> 8e74bc9c
    </PropertyGroup>

    <ItemGroup Condition=" '$(TargetFramework)' == 'net462' or '$(TargetFramework)' == 'netstandard2.0'">
        <PackageReference Include="System.Net.Http" Version="4.3.4"/>
    </ItemGroup>

    <ItemGroup>
        <PackageReference Include="Moq" Version="4.20.72"/>
        <ProjectReference Include="..\..\src\OpenFeature.Contrib.Providers.Flipt\OpenFeature.Contrib.Providers.Flipt.csproj"/>
    </ItemGroup>


</Project>
<|MERGE_RESOLUTION|>--- conflicted
+++ resolved
@@ -1,25 +1,20 @@
-<Project Sdk="Microsoft.NET.Sdk">
-
-    <PropertyGroup>
-        <ImplicitUsings>enable</ImplicitUsings>
-        <Nullable>enable</Nullable>
-
-        <IsPackable>false</IsPackable>
-<<<<<<< HEAD
-        <IsTestProject>true</IsTestProject>
-=======
-        <LangVersion>latest</LangVersion>
->>>>>>> 8e74bc9c
-    </PropertyGroup>
-
-    <ItemGroup Condition=" '$(TargetFramework)' == 'net462' or '$(TargetFramework)' == 'netstandard2.0'">
-        <PackageReference Include="System.Net.Http" Version="4.3.4"/>
-    </ItemGroup>
-
-    <ItemGroup>
-        <PackageReference Include="Moq" Version="4.20.72"/>
-        <ProjectReference Include="..\..\src\OpenFeature.Contrib.Providers.Flipt\OpenFeature.Contrib.Providers.Flipt.csproj"/>
-    </ItemGroup>
-
-
-</Project>
+<Project Sdk="Microsoft.NET.Sdk">
+
+    <PropertyGroup>
+        <ImplicitUsings>enable</ImplicitUsings>
+        <Nullable>enable</Nullable>
+
+        <IsPackable>false</IsPackable>
+    </PropertyGroup>
+
+    <ItemGroup Condition=" '$(TargetFramework)' == 'net462' or '$(TargetFramework)' == 'netstandard2.0'">
+        <PackageReference Include="System.Net.Http" Version="4.3.4"/>
+    </ItemGroup>
+
+    <ItemGroup>
+        <PackageReference Include="Moq" Version="4.20.72"/>
+        <ProjectReference Include="..\..\src\OpenFeature.Contrib.Providers.Flipt\OpenFeature.Contrib.Providers.Flipt.csproj"/>
+    </ItemGroup>
+
+
+</Project>