using AutoFixture.Xunit2;
using OpenFeature.Model;
using Statsig;
using System.Threading.Tasks;
using Xunit;

namespace OpenFeature.Contrib.Providers.Statsig.Test;

public class StatsigProviderTest
{
    private StatsigProvider statsigProvider;

    public StatsigProviderTest()
    {
        statsigProvider = new StatsigProvider("secret-", new StatsigServerOptions() { LocalMode = true });
    }

    [Theory]
    [InlineAutoData(true, true)]
    [InlineAutoData(false, false)]
    public async Task GetBooleanValueAsync_ForFeatureWithContext(bool flagValue, bool expectedValue, string userId, string flagName)
    {
        // Arrange
        await statsigProvider.InitializeAsync(null);
        var ec = EvaluationContext.Builder().SetTargetingKey(userId).Build();
        statsigProvider.ServerDriver.OverrideGate(flagName, flagValue, userId);

<<<<<<< HEAD
        // Act & Assert
        var res = await statsigProvider.ResolveBooleanValueAsync(flagName, false, ec);
        Assert.Equal(expectedValue, res.Value);
=======
        // Act
        var result = await statsigProvider.ResolveBooleanValueAsync(flagName, false, ec);

        // Assert
        Assert.Equal(expectedValue, result.Value);
>>>>>>> 4a9a0942
    }

    [Theory]
    [InlineAutoData(true, false)]
    [InlineAutoData(false, false)]
    public async Task GetBooleanValueAsync_ForFeatureWithNoContext_ReturnsDefaultValue(bool flagValue, bool defaultValue, string flagName)
    {
        // Arrange
        await statsigProvider.InitializeAsync(null);
        statsigProvider.ServerDriver.OverrideGate(flagName, flagValue);

<<<<<<< HEAD
        // Act & Assert
        var res = await statsigProvider.ResolveBooleanValueAsync(flagName, defaultValue);
        Assert.Equal(defaultValue, res.Value);
=======
        // Act 
        var result = await statsigProvider.ResolveBooleanValueAsync(flagName, defaultValue);

        // Assert
        Assert.Equal(defaultValue, result.Value);
>>>>>>> 4a9a0942
    }

    [Theory]
    [AutoData]
    [InlineAutoData(false)]
    [InlineAutoData(true)]
    public async Task GetBooleanValueAsync_ForFeatureWithDefault(bool defaultValue, string flagName, string userId)
    {
        // Arrange
        await statsigProvider.InitializeAsync(null);

        var ec = EvaluationContext.Builder().SetTargetingKey(userId).Build();

        // Act
        var result = await statsigProvider.ResolveBooleanValueAsync(flagName, defaultValue, ec);

        //Assert
        Assert.Equal(defaultValue, result.Value);
    }

    [Fact]
    public async Task TestConcurrentInitilization_DoesntThrowException()
    {
        // Arrange
        var concurrencyTestClass = new StatsigProvider();
        const int numberOfThreads = 50;

        // Act & Assert
        var tasks = new Task[numberOfThreads];
        for (int i = 0; i < numberOfThreads; i++)
        {
            tasks[i] = concurrencyTestClass.InitializeAsync(null);
        }

        await Task.WhenAll(tasks);
    }
}<|MERGE_RESOLUTION|>--- conflicted
+++ resolved
@@ -25,17 +25,11 @@
         var ec = EvaluationContext.Builder().SetTargetingKey(userId).Build();
         statsigProvider.ServerDriver.OverrideGate(flagName, flagValue, userId);
 
-<<<<<<< HEAD
-        // Act & Assert
-        var res = await statsigProvider.ResolveBooleanValueAsync(flagName, false, ec);
-        Assert.Equal(expectedValue, res.Value);
-=======
         // Act
         var result = await statsigProvider.ResolveBooleanValueAsync(flagName, false, ec);
 
         // Assert
         Assert.Equal(expectedValue, result.Value);
->>>>>>> 4a9a0942
     }
 
     [Theory]
@@ -47,17 +41,11 @@
         await statsigProvider.InitializeAsync(null);
         statsigProvider.ServerDriver.OverrideGate(flagName, flagValue);
 
-<<<<<<< HEAD
-        // Act & Assert
-        var res = await statsigProvider.ResolveBooleanValueAsync(flagName, defaultValue);
-        Assert.Equal(defaultValue, res.Value);
-=======
         // Act 
         var result = await statsigProvider.ResolveBooleanValueAsync(flagName, defaultValue);
 
         // Assert
         Assert.Equal(defaultValue, result.Value);
->>>>>>> 4a9a0942
     }
 
     [Theory]
