--- conflicted
+++ resolved
@@ -30,15 +30,7 @@
                 cache.Add($"key-{i}", $"value-{i}");
             }
 
-<<<<<<< HEAD
-            var e = tasks.GetEnumerator();
-            while (e.MoveNext())
-            {
-                await e.Current;
-            }
-=======
             await Task.WhenAll(tasks);
->>>>>>> 4a9a0942
 
             string value;
             // verify that we can retrieve all items
@@ -78,15 +70,7 @@
                 //cache.Add($"key-{i}", $"value-{i}");
             }
 
-<<<<<<< HEAD
-            var e = tasks.GetEnumerator();
-            while (e.MoveNext())
-            {
-                await e.Current;
-            }
-=======
             await Task.WhenAll(tasks);
->>>>>>> 4a9a0942
 
             string value;
             // verify that we can retrieve all items
