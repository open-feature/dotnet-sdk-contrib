--- conflicted
+++ resolved
@@ -19,6 +19,16 @@
     }
 
     [Fact]
+    public void TestFlagdConfigDefaultLogger()
+    {
+        Utils.CleanEnvVars();
+        var config = new FlagdConfig();
+
+        Assert.NotNull(config.Logger);
+        Assert.Equal(NullLogger.Instance, config.Logger);
+    }
+
+    [Fact]
     public void TestFlagdConfigUseTLS()
     {
         Utils.CleanEnvVars();
@@ -48,33 +58,9 @@
 
         var config = new FlagdConfig();
 
-<<<<<<< HEAD
-            Assert.False(config.CacheEnabled);
-            Assert.Equal(new Uri("http://localhost:8013"), config.GetUri());
-        }
-
-        [Fact]
-        public void TestFlagdConfigDefaultLogger()
-        {
-            Utils.CleanEnvVars();
-            var config = new FlagdConfig();
-
-            Assert.NotNull(config.Logger);
-            Assert.Equal(NullLogger.Instance, config.Logger);
-        }
-
-        [Fact]
-        public void TestFlagdConfigUseTLS()
-        {
-            Utils.CleanEnvVars();
-            Environment.SetEnvironmentVariable(FlagdConfig.EnvVarTLS, "true");
-
-            var config = new FlagdConfig();
-=======
         Assert.True(config.CacheEnabled);
         Assert.Equal(FlagdConfig.CacheSizeDefault, config.MaxCacheSize);
     }
->>>>>>> 683a3926
 
     [Fact]
     public void TestFlagdConfigEnabledCacheApplyCacheSize()
@@ -199,6 +185,8 @@
     public void TestFlagdConfigBuilder()
     {
         Utils.CleanEnvVars();
+
+        var logger = new FakeLogger<UnitTestFlagdConfig>();
         var config = new FlagdConfigBuilder()
             .WithCache(true)
             .WithMaxCacheSize(1)
@@ -209,6 +197,7 @@
             .WithSocketPath("some-socket")
             .WithTls(true)
             .WithSourceSelector("source-selector")
+            .WithLogger(logger)
             .Build();
 
         Assert.Equal(ResolverType.IN_PROCESS, config.ResolverType);
@@ -221,156 +210,24 @@
         Assert.Equal("some-socket", config.SocketPath);
         Assert.True(config.UseTls);
         Assert.True(config.UseCertificate);
-
-<<<<<<< HEAD
-            Assert.Equal("/cert/path", config.CertificatePath);
-            Assert.True(config.UseCertificate);
-
-            Utils.CleanEnvVars();
-
-            config = new FlagdConfig();
-
-            Assert.Equal("", config.CertificatePath);
-            Assert.False(config.UseCertificate);
-        }
-
-        [Fact]
-        public void TestFlagdConfigFromUriHttp()
-        {
-            Utils.CleanEnvVars();
-            var config = new FlagdConfig(new Uri("http://domain:8123"));
-
-            Assert.False(config.CacheEnabled);
-            Assert.Equal(new Uri("http://domain:8123"), config.GetUri());
-        }
-
-        [Fact]
-        public void TestFlagdConfigFromUriHttps()
-        {
-            Utils.CleanEnvVars();
-            var config = new FlagdConfig(new Uri("https://domain:8123"));
-
-            Assert.False(config.CacheEnabled);
-            Assert.Equal(new Uri("https://domain:8123"), config.GetUri());
-        }
-
-        [Fact]
-        public void TestFlagdConfigFromUriUnix()
-        {
-            Utils.CleanEnvVars();
-            var config = new FlagdConfig(new Uri("unix:///var/run/tmp.sock"));
-
-            Assert.False(config.CacheEnabled);
-            Assert.Equal(new Uri("unix:///var/run/tmp.sock"), config.GetUri());
-        }
-
-        [Fact]
-        public void TestFlagdConfigFromUriSetCertificatePath()
-        {
-            Utils.CleanEnvVars();
-            Environment.SetEnvironmentVariable(FlagdConfig.EnvCertPart, "/cert/path");
-
-            var config = new FlagdConfig(new Uri("http://localhost:8013"));
-
-            Assert.Equal("/cert/path", config.CertificatePath);
-            Assert.True(config.UseCertificate);
-
-            Utils.CleanEnvVars();
-
-            config = new FlagdConfig(new Uri("http://localhost:8013"));
-
-            Assert.Equal("", config.CertificatePath);
-            Assert.False(config.UseCertificate);
-        }
-
-        [Fact]
-        public void TestFlagdConfigFromUriEnabledCacheDefaultCacheSize()
-        {
-            Utils.CleanEnvVars();
-            Environment.SetEnvironmentVariable(FlagdConfig.EnvVarCache, "LRU");
-
-            var config = new FlagdConfig(new Uri("http://localhost:8013"));
-
-            Assert.True(config.CacheEnabled);
-            Assert.Equal(FlagdConfig.CacheSizeDefault, config.MaxCacheSize);
-        }
-
-        [Fact]
-        public void TestFlagdConfigFromUriEnabledCacheApplyCacheSize()
-        {
-            Utils.CleanEnvVars();
-            Environment.SetEnvironmentVariable(FlagdConfig.EnvVarCache, "LRU");
-            Environment.SetEnvironmentVariable(FlagdConfig.EnvVarMaxCacheSize, "20");
-
-            var config = new FlagdConfig(new Uri("http://localhost:8013"));
-
-            Assert.True(config.CacheEnabled);
-            Assert.Equal(20, config.MaxCacheSize);
-        }
-
-        [Fact]
-        public void TestFlagdConfigResolverType()
-        {
-            Utils.CleanEnvVars();
-            Environment.SetEnvironmentVariable(FlagdConfig.EnvVarResolverType, "in-process");
-            Environment.SetEnvironmentVariable(FlagdConfig.EnvVarSourceSelector, "source-selector");
-
-            var config = new FlagdConfig(new Uri("http://localhost:8013"));
-
-            Assert.Equal(ResolverType.IN_PROCESS, config.ResolverType);
-            Assert.Equal("source-selector", config.SourceSelector);
-        }
-
-        [Fact]
-        public void TestFlagdConfigBuilder()
-        {
-            Utils.CleanEnvVars();
-
-            var logger = new FakeLogger<UnitTestFlagdConfig>();
-            var config = new FlagdConfigBuilder()
-                .WithCache(true)
-                .WithMaxCacheSize(1)
-                .WithCertificatePath("cert-path")
-                .WithHost("some-host")
-                .WithPort(8888)
-                .WithResolverType(ResolverType.IN_PROCESS)
-                .WithSocketPath("some-socket")
-                .WithTls(true)
-                .WithSourceSelector("source-selector")
-                .WithLogger(logger)
-                .Build();
-
-            Assert.Equal(ResolverType.IN_PROCESS, config.ResolverType);
-            Assert.Equal("source-selector", config.SourceSelector);
-            Assert.True(config.CacheEnabled);
-            Assert.Equal(1, config.MaxCacheSize);
-            Assert.Equal("cert-path", config.CertificatePath);
-            Assert.Equal("some-host", config.Host);
-            Assert.Equal(8888, config.Port);
-            Assert.Equal("some-socket", config.SocketPath);
-            Assert.True(config.UseTls);
-            Assert.True(config.UseCertificate);
-            Assert.Equal(logger, config.Logger);
-        }
-    }
-
-    public class TestLogger : ILogger
-    {
-        public IDisposable BeginScope<TState>(TState state) where TState : notnull
-        {
-            throw new NotImplementedException();
-        }
-
-        public bool IsEnabled(LogLevel logLevel)
-        {
-            throw new NotImplementedException();
-        }
-
-        public void Log<TState>(LogLevel logLevel, EventId eventId, TState state, Exception exception, Func<TState, Exception, string> formatter)
-        {
-            throw new NotImplementedException();
-        }
-=======
->>>>>>> 683a3926
+        Assert.Equal(logger, config.Logger);
+    }
+}
+
+public class TestLogger : ILogger
+{
+    public IDisposable BeginScope<TState>(TState state) where TState : notnull
+    {
+        throw new NotImplementedException();
+    }
+
+    public bool IsEnabled(LogLevel logLevel)
+    {
+        throw new NotImplementedException();
+    }
+
+    public void Log<TState>(LogLevel logLevel, EventId eventId, TState state, Exception exception, Func<TState, Exception, string> formatter)
+    {
+        throw new NotImplementedException();
     }
 }