<<<<<<< HEAD
=======
using System.Collections.Immutable;
>>>>>>> 683a3926
using AutoFixture;
using NSubstitute;
using OpenFeature.Constant;
using OpenFeature.Contrib.Providers.Flagd.Resolver.InProcess;
using OpenFeature.Error;
using OpenFeature.Model;
using System.Collections.Immutable;
using Xunit;

namespace OpenFeature.Contrib.Providers.Flagd.Test;

public class UnitTestJsonEvaluator
{
    [Fact]
    public void TestJsonEvaluatorAddFlagConfig()
    {
<<<<<<< HEAD
        [Fact]
        public void TestJsonEvaluatorAddFlagConfig()
        {
            var fixture = new Fixture();
            var jsonSchemaValidator = Substitute.For<IJsonSchemaValidator>();

            var jsonEvaluator = new JsonEvaluator(fixture.Create<string>(), jsonSchemaValidator);
=======
        var fixture = new Fixture();

        var jsonEvaluator = new JsonEvaluator(fixture.Create<string>());
>>>>>>> 683a3926

        jsonEvaluator.Sync(FlagConfigurationUpdateType.ADD, Utils.validFlagConfig);

        var result = jsonEvaluator.ResolveBooleanValueAsync("validFlag", false);

        Assert.True(result.Value);
    }

<<<<<<< HEAD
        [Fact]
        public void TestJsonEvaluatorAddStaticStringEvaluation()
        {
            var fixture = new Fixture();
            var jsonSchemaValidator = Substitute.For<IJsonSchemaValidator>();

            var jsonEvaluator = new JsonEvaluator(fixture.Create<string>(), jsonSchemaValidator);
=======
    [Fact]
    public void TestJsonEvaluatorAddStaticStringEvaluation()
    {
        var fixture = new Fixture();

        var jsonEvaluator = new JsonEvaluator(fixture.Create<string>());
>>>>>>> 683a3926

        jsonEvaluator.Sync(FlagConfigurationUpdateType.ALL, Utils.flags);

        var result = jsonEvaluator.ResolveStringValueAsync("staticStringFlag", "");

        Assert.Equal("#CC0000", result.Value);
        Assert.Equal("red", result.Variant);
        Assert.Equal(Reason.Static, result.Reason);
    }

<<<<<<< HEAD
        [Fact]
        public void TestJsonEvaluatorDynamicBoolEvaluation()
        {
            var fixture = new Fixture();
            var jsonSchemaValidator = Substitute.For<IJsonSchemaValidator>();

            var jsonEvaluator = new JsonEvaluator(fixture.Create<string>(), jsonSchemaValidator);
=======
    [Fact]
    public void TestJsonEvaluatorDynamicBoolEvaluation()
    {
        var fixture = new Fixture();

        var jsonEvaluator = new JsonEvaluator(fixture.Create<string>());
>>>>>>> 683a3926

        jsonEvaluator.Sync(FlagConfigurationUpdateType.ALL, Utils.flags);

        var attributes = ImmutableDictionary.CreateBuilder<string, Value>();
        attributes.Add("color", new Value("yellow"));

        var builder = EvaluationContext.Builder();
        builder
            .Set("color", "yellow");

        var result = jsonEvaluator.ResolveBooleanValueAsync("targetingBoolFlag", false, builder.Build());

        Assert.True(result.Value);
        Assert.Equal("bool1", result.Variant);
        Assert.Equal(Reason.TargetingMatch, result.Reason);
    }

<<<<<<< HEAD
        [Fact]
        public void TestJsonEvaluatorDynamicBoolEvaluationUsingFlagdPropertyFlagKey()
        {
            var fixture = new Fixture();
            var jsonSchemaValidator = Substitute.For<IJsonSchemaValidator>();

            var jsonEvaluator = new JsonEvaluator(fixture.Create<string>(), jsonSchemaValidator);
=======
    [Fact]
    public void TestJsonEvaluatorDynamicBoolEvaluationUsingFlagdPropertyFlagKey()
    {
        var fixture = new Fixture();

        var jsonEvaluator = new JsonEvaluator(fixture.Create<string>());
>>>>>>> 683a3926

        jsonEvaluator.Sync(FlagConfigurationUpdateType.ALL, Utils.flags);

        var attributes = ImmutableDictionary.CreateBuilder<string, Value>();
        attributes.Add("color", new Value("yellow"));

        var builder = EvaluationContext.Builder();

        var result =
            jsonEvaluator.ResolveBooleanValueAsync("targetingBoolFlagUsingFlagdProperty", false, builder.Build());

        Assert.True(result.Value);
        Assert.Equal("bool1", result.Variant);
        Assert.Equal(Reason.TargetingMatch, result.Reason);
    }

<<<<<<< HEAD
        [Fact]
        public void TestJsonEvaluatorDynamicBoolEvaluationUsingFlagdPropertyTimestamp()
        {
            var fixture = new Fixture();
            var jsonSchemaValidator = Substitute.For<IJsonSchemaValidator>();

            var jsonEvaluator = new JsonEvaluator(fixture.Create<string>(), jsonSchemaValidator);
=======
    [Fact]
    public void TestJsonEvaluatorDynamicBoolEvaluationUsingFlagdPropertyTimestamp()
    {
        var fixture = new Fixture();

        var jsonEvaluator = new JsonEvaluator(fixture.Create<string>());
>>>>>>> 683a3926

        jsonEvaluator.Sync(FlagConfigurationUpdateType.ALL, Utils.flags);

        var attributes = ImmutableDictionary.CreateBuilder<string, Value>();
        attributes.Add("color", new Value("yellow"));

        var builder = EvaluationContext.Builder();

        var result = jsonEvaluator.ResolveBooleanValueAsync("targetingBoolFlagUsingFlagdPropertyTimestamp", false,
            builder.Build());

        Assert.True(result.Value);
        Assert.Equal("bool1", result.Variant);
        Assert.Equal(Reason.TargetingMatch, result.Reason);
    }

<<<<<<< HEAD
        [Fact]
        public void TestJsonEvaluatorDynamicBoolEvaluationSharedEvaluator()
        {
            var fixture = new Fixture();
            var jsonSchemaValidator = Substitute.For<IJsonSchemaValidator>();

            var jsonEvaluator = new JsonEvaluator(fixture.Create<string>(), jsonSchemaValidator);
=======
    [Fact]
    public void TestJsonEvaluatorDynamicBoolEvaluationSharedEvaluator()
    {
        var fixture = new Fixture();

        var jsonEvaluator = new JsonEvaluator(fixture.Create<string>());
>>>>>>> 683a3926

        jsonEvaluator.Sync(FlagConfigurationUpdateType.ALL, Utils.flags);

        var builder = EvaluationContext.Builder().Set("email", "test@faas.com");

        var result =
            jsonEvaluator.ResolveBooleanValueAsync("targetingBoolFlagUsingSharedEvaluator", false, builder.Build());

        Assert.True(result.Value);
        Assert.Equal("bool1", result.Variant);
        Assert.Equal(Reason.TargetingMatch, result.Reason);
    }

<<<<<<< HEAD
        [Fact]
        public void TestJsonEvaluatorDynamicBoolEvaluationSharedEvaluatorReturningBoolType()
        {
            var fixture = new Fixture();
            var jsonSchemaValidator = Substitute.For<IJsonSchemaValidator>();

            var jsonEvaluator = new JsonEvaluator(fixture.Create<string>(), jsonSchemaValidator);
=======
    [Fact]
    public void TestJsonEvaluatorDynamicBoolEvaluationSharedEvaluatorReturningBoolType()
    {
        var fixture = new Fixture();

        var jsonEvaluator = new JsonEvaluator(fixture.Create<string>());
>>>>>>> 683a3926

        jsonEvaluator.Sync(FlagConfigurationUpdateType.ALL, Utils.flags);

        var builder = EvaluationContext.Builder().Set("email", "test@faas.com");

        var result =
            jsonEvaluator.ResolveBooleanValueAsync("targetingBoolFlagUsingSharedEvaluatorReturningBoolType", false,
                builder.Build());

        Assert.True(result.Value);
        Assert.Equal("true", result.Variant);
        Assert.Equal(Reason.TargetingMatch, result.Reason);
    }

<<<<<<< HEAD
        [Fact]
        public void TestJsonEvaluatorDynamicBoolEvaluationWithMissingDefaultVariant()
        {
            var fixture = new Fixture();
            var jsonSchemaValidator = Substitute.For<IJsonSchemaValidator>();

            var jsonEvaluator = new JsonEvaluator(fixture.Create<string>(), jsonSchemaValidator);
=======
    [Fact]
    public void TestJsonEvaluatorDynamicBoolEvaluationWithMissingDefaultVariant()
    {
        var fixture = new Fixture();

        var jsonEvaluator = new JsonEvaluator(fixture.Create<string>());
>>>>>>> 683a3926

        jsonEvaluator.Sync(FlagConfigurationUpdateType.ALL, Utils.flags);

        var builder = EvaluationContext.Builder();

        Assert.Throws<FeatureProviderException>(() =>
            jsonEvaluator.ResolveBooleanValueAsync("targetingBoolFlagWithMissingDefaultVariant", false,
                builder.Build()));
    }

<<<<<<< HEAD
        [Fact]
        public void TestJsonEvaluatorDynamicBoolEvaluationWithUnexpectedVariantType()
        {
            var fixture = new Fixture();
            var jsonSchemaValidator = Substitute.For<IJsonSchemaValidator>();

            var jsonEvaluator = new JsonEvaluator(fixture.Create<string>(), jsonSchemaValidator);
=======
    [Fact]
    public void TestJsonEvaluatorDynamicBoolEvaluationWithUnexpectedVariantType()
    {
        var fixture = new Fixture();

        var jsonEvaluator = new JsonEvaluator(fixture.Create<string>());
>>>>>>> 683a3926

        jsonEvaluator.Sync(FlagConfigurationUpdateType.ALL, Utils.flags);

        var builder = EvaluationContext.Builder();

        Assert.Throws<FeatureProviderException>(() =>
            jsonEvaluator.ResolveBooleanValueAsync("targetingBoolFlagWithUnexpectedVariantType", false,
                builder.Build()));
    }

<<<<<<< HEAD
        [Fact]
        public void TestJsonEvaluatorDynamicStringEvaluation()
        {
            var fixture = new Fixture();
            var jsonSchemaValidator = Substitute.For<IJsonSchemaValidator>();

            var jsonEvaluator = new JsonEvaluator(fixture.Create<string>(), jsonSchemaValidator);
=======
    [Fact]
    public void TestJsonEvaluatorDynamicStringEvaluation()
    {
        var fixture = new Fixture();

        var jsonEvaluator = new JsonEvaluator(fixture.Create<string>());
>>>>>>> 683a3926

        jsonEvaluator.Sync(FlagConfigurationUpdateType.ALL, Utils.flags);

        var attributes = ImmutableDictionary.CreateBuilder<string, Value>();
        attributes.Add("color", new Value("yellow"));

        var builder = EvaluationContext.Builder();
        builder
            .Set("color", "yellow");

        var result = jsonEvaluator.ResolveStringValueAsync("targetingStringFlag", "", builder.Build());

        Assert.Equal("my-string", result.Value);
        Assert.Equal("str1", result.Variant);
        Assert.Equal(Reason.TargetingMatch, result.Reason);
    }

<<<<<<< HEAD
        [Fact]
        public void TestJsonEvaluatorDynamicFloatEvaluation()
        {
            var fixture = new Fixture();
            var jsonSchemaValidator = Substitute.For<IJsonSchemaValidator>();

            var jsonEvaluator = new JsonEvaluator(fixture.Create<string>(), jsonSchemaValidator);
=======
    [Fact]
    public void TestJsonEvaluatorDynamicFloatEvaluation()
    {
        var fixture = new Fixture();

        var jsonEvaluator = new JsonEvaluator(fixture.Create<string>());
>>>>>>> 683a3926

        jsonEvaluator.Sync(FlagConfigurationUpdateType.ALL, Utils.flags);

        var attributes = ImmutableDictionary.CreateBuilder<string, Value>();
        attributes.Add("color", new Value("yellow"));

        var builder = EvaluationContext.Builder();
        builder
            .Set("color", "yellow");

        var result = jsonEvaluator.ResolveDoubleValueAsync("targetingFloatFlag", 0, builder.Build());

        Assert.Equal(100, result.Value);
        Assert.Equal("number1", result.Variant);
        Assert.Equal(Reason.TargetingMatch, result.Reason);
    }

<<<<<<< HEAD
        [Fact]
        public void TestJsonEvaluatorDynamicIntEvaluation()
        {
            var fixture = new Fixture();
            var jsonSchemaValidator = Substitute.For<IJsonSchemaValidator>();

            var jsonEvaluator = new JsonEvaluator(fixture.Create<string>(), jsonSchemaValidator);
=======
    [Fact]
    public void TestJsonEvaluatorDynamicIntEvaluation()
    {
        var fixture = new Fixture();

        var jsonEvaluator = new JsonEvaluator(fixture.Create<string>());
>>>>>>> 683a3926

        jsonEvaluator.Sync(FlagConfigurationUpdateType.ALL, Utils.flags);

        var attributes = ImmutableDictionary.CreateBuilder<string, Value>();
        attributes.Add("color", new Value("yellow"));

        var builder = EvaluationContext.Builder();
        builder
            .Set("color", "yellow");

        var result = jsonEvaluator.ResolveIntegerValueAsync("targetingNumberFlag", 0, builder.Build());

        Assert.Equal(100, result.Value);
        Assert.Equal("number1", result.Variant);
        Assert.Equal(Reason.TargetingMatch, result.Reason);
    }

<<<<<<< HEAD
        [Fact]
        public void TestJsonEvaluatorDynamicObjectEvaluation()
        {
            var fixture = new Fixture();
            var jsonSchemaValidator = Substitute.For<IJsonSchemaValidator>();

            var jsonEvaluator = new JsonEvaluator(fixture.Create<string>(), jsonSchemaValidator);
=======
    [Fact]
    public void TestJsonEvaluatorDynamicObjectEvaluation()
    {
        var fixture = new Fixture();

        var jsonEvaluator = new JsonEvaluator(fixture.Create<string>());
>>>>>>> 683a3926

        jsonEvaluator.Sync(FlagConfigurationUpdateType.ALL, Utils.flags);

        var attributes = ImmutableDictionary.CreateBuilder<string, Value>();
        attributes.Add("color", new Value("yellow"));

        var builder = EvaluationContext.Builder();
        builder
            .Set("color", "yellow");

        var result = jsonEvaluator.ResolveStructureValueAsync("targetingObjectFlag", null, builder.Build());

        Assert.True(result.Value.AsStructure.AsDictionary()["key"].AsBoolean);
        Assert.Equal("object1", result.Variant);
        Assert.Equal(Reason.TargetingMatch, result.Reason);
    }

<<<<<<< HEAD
        [Fact]
        public void TestJsonEvaluatorDisabledBoolEvaluation()
        {
            var fixture = new Fixture();
            var jsonSchemaValidator = Substitute.For<IJsonSchemaValidator>();

            var jsonEvaluator = new JsonEvaluator(fixture.Create<string>(), jsonSchemaValidator);
=======
    [Fact]
    public void TestJsonEvaluatorDisabledBoolEvaluation()
    {
        var fixture = new Fixture();

        var jsonEvaluator = new JsonEvaluator(fixture.Create<string>());
>>>>>>> 683a3926

        jsonEvaluator.Sync(FlagConfigurationUpdateType.ALL, Utils.flags);

        var attributes = ImmutableDictionary.CreateBuilder<string, Value>();
        attributes.Add("color", new Value("yellow"));

        var builder = EvaluationContext.Builder();
        builder
            .Set("color", "yellow");

        Assert.Throws<FeatureProviderException>(() =>
            jsonEvaluator.ResolveBooleanValueAsync("disabledFlag", false, builder.Build()));
    }

<<<<<<< HEAD
        [Fact]
        public void TestJsonEvaluatorFlagNotFoundEvaluation()
        {
            var fixture = new Fixture();
            var jsonSchemaValidator = Substitute.For<IJsonSchemaValidator>();

            var jsonEvaluator = new JsonEvaluator(fixture.Create<string>(), jsonSchemaValidator);
=======
    [Fact]
    public void TestJsonEvaluatorFlagNotFoundEvaluation()
    {
        var fixture = new Fixture();

        var jsonEvaluator = new JsonEvaluator(fixture.Create<string>());
>>>>>>> 683a3926

        jsonEvaluator.Sync(FlagConfigurationUpdateType.ALL, Utils.flags);

        var attributes = ImmutableDictionary.CreateBuilder<string, Value>();
        attributes.Add("color", new Value("yellow"));

        var builder = EvaluationContext.Builder();
        builder
            .Set("color", "yellow");

        Assert.Throws<FeatureProviderException>(() =>
            jsonEvaluator.ResolveBooleanValueAsync("missingFlag", false, builder.Build()));
    }

<<<<<<< HEAD
        [Fact]
        public void TestJsonEvaluatorWrongTypeEvaluation()
        {
            var fixture = new Fixture();
            var jsonSchemaValidator = Substitute.For<IJsonSchemaValidator>();

            var jsonEvaluator = new JsonEvaluator(fixture.Create<string>(), jsonSchemaValidator);
=======
    [Fact]
    public void TestJsonEvaluatorWrongTypeEvaluation()
    {
        var fixture = new Fixture();

        var jsonEvaluator = new JsonEvaluator(fixture.Create<string>());
>>>>>>> 683a3926

        jsonEvaluator.Sync(FlagConfigurationUpdateType.ALL, Utils.flags);

        var attributes = ImmutableDictionary.CreateBuilder<string, Value>();
        attributes.Add("color", new Value("yellow"));

        var builder = EvaluationContext.Builder();
        builder
            .Set("color", "yellow");

        Assert.Throws<FeatureProviderException>(() =>
            jsonEvaluator.ResolveBooleanValueAsync("staticStringFlag", false, builder.Build()));
    }

<<<<<<< HEAD
        [Fact]
        public void TestJsonEvaluatorReturnsFlagMetadata()
        {
            var fixture = new Fixture();
            var jsonSchemaValidator = Substitute.For<IJsonSchemaValidator>();

            var jsonEvaluator = new JsonEvaluator(fixture.Create<string>(), jsonSchemaValidator);
=======
    [Fact]
    public void TestJsonEvaluatorReturnsFlagMetadata()
    {
        var fixture = new Fixture();

        var jsonEvaluator = new JsonEvaluator(fixture.Create<string>());
>>>>>>> 683a3926

        jsonEvaluator.Sync(FlagConfigurationUpdateType.ALL, Utils.flags);

        var result = jsonEvaluator.ResolveBooleanValueAsync("metadata-flag", false);
        Assert.NotNull(result.FlagMetadata);
        Assert.Equal("1.0.2", result.FlagMetadata.GetString("string"));
        Assert.Equal(2, result.FlagMetadata.GetDouble("integer"));
        Assert.Equal(true, result.FlagMetadata.GetBool("boolean"));
        Assert.Equal(.1, result.FlagMetadata.GetDouble("float"));
    }

<<<<<<< HEAD
        [Fact]
        public void TestJsonEvaluatorAddsFlagSetMetadataToFlagWithoutMetadata()
        {
            var fixture = new Fixture();
            var jsonSchemaValidator = Substitute.For<IJsonSchemaValidator>();

            var jsonEvaluator = new JsonEvaluator(fixture.Create<string>(), jsonSchemaValidator);
=======
    [Fact]
    public void TestJsonEvaluatorAddsFlagSetMetadataToFlagWithoutMetadata()
    {
        var fixture = new Fixture();

        var jsonEvaluator = new JsonEvaluator(fixture.Create<string>());
>>>>>>> 683a3926

        jsonEvaluator.Sync(FlagConfigurationUpdateType.ALL, Utils.metadataFlags);

        var result = jsonEvaluator.ResolveBooleanValueAsync("without-metadata-flag", false);
        Assert.NotNull(result.FlagMetadata);
        Assert.Equal("1.0.3", result.FlagMetadata.GetString("string"));
        Assert.Equal(3, result.FlagMetadata.GetDouble("integer"));
        Assert.Equal(false, result.FlagMetadata.GetBool("boolean"));
        Assert.Equal(.2, result.FlagMetadata.GetDouble("float"));
    }

<<<<<<< HEAD
        [Fact]
        public void TestJsonEvaluatorFlagMetadataOverwritesFlagSetMetadata()
        {
            var fixture = new Fixture();
            var jsonSchemaValidator = Substitute.For<IJsonSchemaValidator>();

            var jsonEvaluator = new JsonEvaluator(fixture.Create<string>(), jsonSchemaValidator);
=======
    [Fact]
    public void TestJsonEvaluatorFlagMetadataOverwritesFlagSetMetadata()
    {
        var fixture = new Fixture();

        var jsonEvaluator = new JsonEvaluator(fixture.Create<string>());
>>>>>>> 683a3926

        jsonEvaluator.Sync(FlagConfigurationUpdateType.ALL, Utils.metadataFlags);

        var result = jsonEvaluator.ResolveBooleanValueAsync("metadata-flag", false);

        Assert.NotNull(result.FlagMetadata);
        Assert.Equal("1.0.2", result.FlagMetadata.GetString("string"));
        Assert.Equal(2, result.FlagMetadata.GetDouble("integer"));
        Assert.Equal(true, result.FlagMetadata.GetBool("boolean"));
        Assert.Equal(.1, result.FlagMetadata.GetDouble("float"));
    }

<<<<<<< HEAD
        [Fact]
        public void TestJsonEvaluatorThrowsOnInvalidFlagSetMetadata()
        {
            var fixture = new Fixture();
            var jsonSchemaValidator = Substitute.For<IJsonSchemaValidator>();

            var jsonEvaluator = new JsonEvaluator(fixture.Create<string>(), jsonSchemaValidator);
=======
    [Fact]
    public void TestJsonEvaluatorThrowsOnInvalidFlagSetMetadata()
    {
        var fixture = new Fixture();

        var jsonEvaluator = new JsonEvaluator(fixture.Create<string>());
>>>>>>> 683a3926

        Assert.Throws<ParseErrorException>(() => jsonEvaluator.Sync(FlagConfigurationUpdateType.ALL, Utils.invalidFlagSetMetadata));
    }

<<<<<<< HEAD
        [Fact]
        public void TestJsonEvaluatorThrowsOnInvalidFlagMetadata()
        {
            var fixture = new Fixture();
            var jsonSchemaValidator = Substitute.For<IJsonSchemaValidator>();

            var jsonEvaluator = new JsonEvaluator(fixture.Create<string>(), jsonSchemaValidator);
=======
    [Fact]
    public void TestJsonEvaluatorThrowsOnInvalidFlagMetadata()
    {
        var fixture = new Fixture();

        var jsonEvaluator = new JsonEvaluator(fixture.Create<string>());
>>>>>>> 683a3926

        Assert.Throws<ParseErrorException>(() => jsonEvaluator.Sync(FlagConfigurationUpdateType.ALL, Utils.invalidFlagMetadata));
    }
}<|MERGE_RESOLUTION|>--- conflicted
+++ resolved
@@ -1,14 +1,10 @@
-<<<<<<< HEAD
-=======
 using System.Collections.Immutable;
->>>>>>> 683a3926
 using AutoFixture;
 using NSubstitute;
 using OpenFeature.Constant;
 using OpenFeature.Contrib.Providers.Flagd.Resolver.InProcess;
 using OpenFeature.Error;
 using OpenFeature.Model;
-using System.Collections.Immutable;
 using Xunit;
 
 namespace OpenFeature.Contrib.Providers.Flagd.Test;
@@ -18,19 +14,10 @@
     [Fact]
     public void TestJsonEvaluatorAddFlagConfig()
     {
-<<<<<<< HEAD
-        [Fact]
-        public void TestJsonEvaluatorAddFlagConfig()
-        {
-            var fixture = new Fixture();
-            var jsonSchemaValidator = Substitute.For<IJsonSchemaValidator>();
-
-            var jsonEvaluator = new JsonEvaluator(fixture.Create<string>(), jsonSchemaValidator);
-=======
-        var fixture = new Fixture();
-
-        var jsonEvaluator = new JsonEvaluator(fixture.Create<string>());
->>>>>>> 683a3926
+        var fixture = new Fixture();
+        var jsonSchemaValidator = Substitute.For<IJsonSchemaValidator>();
+
+        var jsonEvaluator = new JsonEvaluator(fixture.Create<string>(), jsonSchemaValidator);
 
         jsonEvaluator.Sync(FlagConfigurationUpdateType.ADD, Utils.validFlagConfig);
 
@@ -39,22 +26,13 @@
         Assert.True(result.Value);
     }
 
-<<<<<<< HEAD
-        [Fact]
-        public void TestJsonEvaluatorAddStaticStringEvaluation()
-        {
-            var fixture = new Fixture();
-            var jsonSchemaValidator = Substitute.For<IJsonSchemaValidator>();
-
-            var jsonEvaluator = new JsonEvaluator(fixture.Create<string>(), jsonSchemaValidator);
-=======
     [Fact]
     public void TestJsonEvaluatorAddStaticStringEvaluation()
     {
         var fixture = new Fixture();
-
-        var jsonEvaluator = new JsonEvaluator(fixture.Create<string>());
->>>>>>> 683a3926
+        var jsonSchemaValidator = Substitute.For<IJsonSchemaValidator>();
+
+        var jsonEvaluator = new JsonEvaluator(fixture.Create<string>(), jsonSchemaValidator);
 
         jsonEvaluator.Sync(FlagConfigurationUpdateType.ALL, Utils.flags);
 
@@ -65,22 +43,13 @@
         Assert.Equal(Reason.Static, result.Reason);
     }
 
-<<<<<<< HEAD
-        [Fact]
-        public void TestJsonEvaluatorDynamicBoolEvaluation()
-        {
-            var fixture = new Fixture();
-            var jsonSchemaValidator = Substitute.For<IJsonSchemaValidator>();
-
-            var jsonEvaluator = new JsonEvaluator(fixture.Create<string>(), jsonSchemaValidator);
-=======
     [Fact]
     public void TestJsonEvaluatorDynamicBoolEvaluation()
     {
         var fixture = new Fixture();
-
-        var jsonEvaluator = new JsonEvaluator(fixture.Create<string>());
->>>>>>> 683a3926
+        var jsonSchemaValidator = Substitute.For<IJsonSchemaValidator>();
+
+        var jsonEvaluator = new JsonEvaluator(fixture.Create<string>(), jsonSchemaValidator);
 
         jsonEvaluator.Sync(FlagConfigurationUpdateType.ALL, Utils.flags);
 
@@ -98,22 +67,13 @@
         Assert.Equal(Reason.TargetingMatch, result.Reason);
     }
 
-<<<<<<< HEAD
-        [Fact]
-        public void TestJsonEvaluatorDynamicBoolEvaluationUsingFlagdPropertyFlagKey()
-        {
-            var fixture = new Fixture();
-            var jsonSchemaValidator = Substitute.For<IJsonSchemaValidator>();
-
-            var jsonEvaluator = new JsonEvaluator(fixture.Create<string>(), jsonSchemaValidator);
-=======
     [Fact]
     public void TestJsonEvaluatorDynamicBoolEvaluationUsingFlagdPropertyFlagKey()
     {
         var fixture = new Fixture();
-
-        var jsonEvaluator = new JsonEvaluator(fixture.Create<string>());
->>>>>>> 683a3926
+        var jsonSchemaValidator = Substitute.For<IJsonSchemaValidator>();
+
+        var jsonEvaluator = new JsonEvaluator(fixture.Create<string>(), jsonSchemaValidator);
 
         jsonEvaluator.Sync(FlagConfigurationUpdateType.ALL, Utils.flags);
 
@@ -130,22 +90,13 @@
         Assert.Equal(Reason.TargetingMatch, result.Reason);
     }
 
-<<<<<<< HEAD
-        [Fact]
-        public void TestJsonEvaluatorDynamicBoolEvaluationUsingFlagdPropertyTimestamp()
-        {
-            var fixture = new Fixture();
-            var jsonSchemaValidator = Substitute.For<IJsonSchemaValidator>();
-
-            var jsonEvaluator = new JsonEvaluator(fixture.Create<string>(), jsonSchemaValidator);
-=======
     [Fact]
     public void TestJsonEvaluatorDynamicBoolEvaluationUsingFlagdPropertyTimestamp()
     {
         var fixture = new Fixture();
-
-        var jsonEvaluator = new JsonEvaluator(fixture.Create<string>());
->>>>>>> 683a3926
+        var jsonSchemaValidator = Substitute.For<IJsonSchemaValidator>();
+
+        var jsonEvaluator = new JsonEvaluator(fixture.Create<string>(), jsonSchemaValidator);
 
         jsonEvaluator.Sync(FlagConfigurationUpdateType.ALL, Utils.flags);
 
@@ -162,22 +113,13 @@
         Assert.Equal(Reason.TargetingMatch, result.Reason);
     }
 
-<<<<<<< HEAD
-        [Fact]
-        public void TestJsonEvaluatorDynamicBoolEvaluationSharedEvaluator()
-        {
-            var fixture = new Fixture();
-            var jsonSchemaValidator = Substitute.For<IJsonSchemaValidator>();
-
-            var jsonEvaluator = new JsonEvaluator(fixture.Create<string>(), jsonSchemaValidator);
-=======
     [Fact]
     public void TestJsonEvaluatorDynamicBoolEvaluationSharedEvaluator()
     {
         var fixture = new Fixture();
-
-        var jsonEvaluator = new JsonEvaluator(fixture.Create<string>());
->>>>>>> 683a3926
+        var jsonSchemaValidator = Substitute.For<IJsonSchemaValidator>();
+
+        var jsonEvaluator = new JsonEvaluator(fixture.Create<string>(), jsonSchemaValidator);
 
         jsonEvaluator.Sync(FlagConfigurationUpdateType.ALL, Utils.flags);
 
@@ -191,22 +133,13 @@
         Assert.Equal(Reason.TargetingMatch, result.Reason);
     }
 
-<<<<<<< HEAD
-        [Fact]
-        public void TestJsonEvaluatorDynamicBoolEvaluationSharedEvaluatorReturningBoolType()
-        {
-            var fixture = new Fixture();
-            var jsonSchemaValidator = Substitute.For<IJsonSchemaValidator>();
-
-            var jsonEvaluator = new JsonEvaluator(fixture.Create<string>(), jsonSchemaValidator);
-=======
     [Fact]
     public void TestJsonEvaluatorDynamicBoolEvaluationSharedEvaluatorReturningBoolType()
     {
         var fixture = new Fixture();
-
-        var jsonEvaluator = new JsonEvaluator(fixture.Create<string>());
->>>>>>> 683a3926
+        var jsonSchemaValidator = Substitute.For<IJsonSchemaValidator>();
+
+        var jsonEvaluator = new JsonEvaluator(fixture.Create<string>(), jsonSchemaValidator);
 
         jsonEvaluator.Sync(FlagConfigurationUpdateType.ALL, Utils.flags);
 
@@ -221,22 +154,13 @@
         Assert.Equal(Reason.TargetingMatch, result.Reason);
     }
 
-<<<<<<< HEAD
-        [Fact]
-        public void TestJsonEvaluatorDynamicBoolEvaluationWithMissingDefaultVariant()
-        {
-            var fixture = new Fixture();
-            var jsonSchemaValidator = Substitute.For<IJsonSchemaValidator>();
-
-            var jsonEvaluator = new JsonEvaluator(fixture.Create<string>(), jsonSchemaValidator);
-=======
     [Fact]
     public void TestJsonEvaluatorDynamicBoolEvaluationWithMissingDefaultVariant()
     {
         var fixture = new Fixture();
-
-        var jsonEvaluator = new JsonEvaluator(fixture.Create<string>());
->>>>>>> 683a3926
+        var jsonSchemaValidator = Substitute.For<IJsonSchemaValidator>();
+
+        var jsonEvaluator = new JsonEvaluator(fixture.Create<string>(), jsonSchemaValidator);
 
         jsonEvaluator.Sync(FlagConfigurationUpdateType.ALL, Utils.flags);
 
@@ -247,22 +171,13 @@
                 builder.Build()));
     }
 
-<<<<<<< HEAD
-        [Fact]
-        public void TestJsonEvaluatorDynamicBoolEvaluationWithUnexpectedVariantType()
-        {
-            var fixture = new Fixture();
-            var jsonSchemaValidator = Substitute.For<IJsonSchemaValidator>();
-
-            var jsonEvaluator = new JsonEvaluator(fixture.Create<string>(), jsonSchemaValidator);
-=======
     [Fact]
     public void TestJsonEvaluatorDynamicBoolEvaluationWithUnexpectedVariantType()
     {
         var fixture = new Fixture();
-
-        var jsonEvaluator = new JsonEvaluator(fixture.Create<string>());
->>>>>>> 683a3926
+        var jsonSchemaValidator = Substitute.For<IJsonSchemaValidator>();
+
+        var jsonEvaluator = new JsonEvaluator(fixture.Create<string>(), jsonSchemaValidator);
 
         jsonEvaluator.Sync(FlagConfigurationUpdateType.ALL, Utils.flags);
 
@@ -273,22 +188,13 @@
                 builder.Build()));
     }
 
-<<<<<<< HEAD
-        [Fact]
-        public void TestJsonEvaluatorDynamicStringEvaluation()
-        {
-            var fixture = new Fixture();
-            var jsonSchemaValidator = Substitute.For<IJsonSchemaValidator>();
-
-            var jsonEvaluator = new JsonEvaluator(fixture.Create<string>(), jsonSchemaValidator);
-=======
     [Fact]
     public void TestJsonEvaluatorDynamicStringEvaluation()
     {
         var fixture = new Fixture();
-
-        var jsonEvaluator = new JsonEvaluator(fixture.Create<string>());
->>>>>>> 683a3926
+        var jsonSchemaValidator = Substitute.For<IJsonSchemaValidator>();
+
+        var jsonEvaluator = new JsonEvaluator(fixture.Create<string>(), jsonSchemaValidator);
 
         jsonEvaluator.Sync(FlagConfigurationUpdateType.ALL, Utils.flags);
 
@@ -306,22 +212,13 @@
         Assert.Equal(Reason.TargetingMatch, result.Reason);
     }
 
-<<<<<<< HEAD
-        [Fact]
-        public void TestJsonEvaluatorDynamicFloatEvaluation()
-        {
-            var fixture = new Fixture();
-            var jsonSchemaValidator = Substitute.For<IJsonSchemaValidator>();
-
-            var jsonEvaluator = new JsonEvaluator(fixture.Create<string>(), jsonSchemaValidator);
-=======
     [Fact]
     public void TestJsonEvaluatorDynamicFloatEvaluation()
     {
         var fixture = new Fixture();
-
-        var jsonEvaluator = new JsonEvaluator(fixture.Create<string>());
->>>>>>> 683a3926
+        var jsonSchemaValidator = Substitute.For<IJsonSchemaValidator>();
+
+        var jsonEvaluator = new JsonEvaluator(fixture.Create<string>(), jsonSchemaValidator);
 
         jsonEvaluator.Sync(FlagConfigurationUpdateType.ALL, Utils.flags);
 
@@ -339,22 +236,13 @@
         Assert.Equal(Reason.TargetingMatch, result.Reason);
     }
 
-<<<<<<< HEAD
-        [Fact]
-        public void TestJsonEvaluatorDynamicIntEvaluation()
-        {
-            var fixture = new Fixture();
-            var jsonSchemaValidator = Substitute.For<IJsonSchemaValidator>();
-
-            var jsonEvaluator = new JsonEvaluator(fixture.Create<string>(), jsonSchemaValidator);
-=======
     [Fact]
     public void TestJsonEvaluatorDynamicIntEvaluation()
     {
         var fixture = new Fixture();
-
-        var jsonEvaluator = new JsonEvaluator(fixture.Create<string>());
->>>>>>> 683a3926
+        var jsonSchemaValidator = Substitute.For<IJsonSchemaValidator>();
+
+        var jsonEvaluator = new JsonEvaluator(fixture.Create<string>(), jsonSchemaValidator);
 
         jsonEvaluator.Sync(FlagConfigurationUpdateType.ALL, Utils.flags);
 
@@ -372,22 +260,13 @@
         Assert.Equal(Reason.TargetingMatch, result.Reason);
     }
 
-<<<<<<< HEAD
-        [Fact]
-        public void TestJsonEvaluatorDynamicObjectEvaluation()
-        {
-            var fixture = new Fixture();
-            var jsonSchemaValidator = Substitute.For<IJsonSchemaValidator>();
-
-            var jsonEvaluator = new JsonEvaluator(fixture.Create<string>(), jsonSchemaValidator);
-=======
     [Fact]
     public void TestJsonEvaluatorDynamicObjectEvaluation()
     {
         var fixture = new Fixture();
-
-        var jsonEvaluator = new JsonEvaluator(fixture.Create<string>());
->>>>>>> 683a3926
+        var jsonSchemaValidator = Substitute.For<IJsonSchemaValidator>();
+
+        var jsonEvaluator = new JsonEvaluator(fixture.Create<string>(), jsonSchemaValidator);
 
         jsonEvaluator.Sync(FlagConfigurationUpdateType.ALL, Utils.flags);
 
@@ -405,22 +284,13 @@
         Assert.Equal(Reason.TargetingMatch, result.Reason);
     }
 
-<<<<<<< HEAD
-        [Fact]
-        public void TestJsonEvaluatorDisabledBoolEvaluation()
-        {
-            var fixture = new Fixture();
-            var jsonSchemaValidator = Substitute.For<IJsonSchemaValidator>();
-
-            var jsonEvaluator = new JsonEvaluator(fixture.Create<string>(), jsonSchemaValidator);
-=======
     [Fact]
     public void TestJsonEvaluatorDisabledBoolEvaluation()
     {
         var fixture = new Fixture();
-
-        var jsonEvaluator = new JsonEvaluator(fixture.Create<string>());
->>>>>>> 683a3926
+        var jsonSchemaValidator = Substitute.For<IJsonSchemaValidator>();
+
+        var jsonEvaluator = new JsonEvaluator(fixture.Create<string>(), jsonSchemaValidator);
 
         jsonEvaluator.Sync(FlagConfigurationUpdateType.ALL, Utils.flags);
 
@@ -435,22 +305,13 @@
             jsonEvaluator.ResolveBooleanValueAsync("disabledFlag", false, builder.Build()));
     }
 
-<<<<<<< HEAD
-        [Fact]
-        public void TestJsonEvaluatorFlagNotFoundEvaluation()
-        {
-            var fixture = new Fixture();
-            var jsonSchemaValidator = Substitute.For<IJsonSchemaValidator>();
-
-            var jsonEvaluator = new JsonEvaluator(fixture.Create<string>(), jsonSchemaValidator);
-=======
     [Fact]
     public void TestJsonEvaluatorFlagNotFoundEvaluation()
     {
         var fixture = new Fixture();
-
-        var jsonEvaluator = new JsonEvaluator(fixture.Create<string>());
->>>>>>> 683a3926
+        var jsonSchemaValidator = Substitute.For<IJsonSchemaValidator>();
+
+        var jsonEvaluator = new JsonEvaluator(fixture.Create<string>(), jsonSchemaValidator);
 
         jsonEvaluator.Sync(FlagConfigurationUpdateType.ALL, Utils.flags);
 
@@ -465,22 +326,13 @@
             jsonEvaluator.ResolveBooleanValueAsync("missingFlag", false, builder.Build()));
     }
 
-<<<<<<< HEAD
-        [Fact]
-        public void TestJsonEvaluatorWrongTypeEvaluation()
-        {
-            var fixture = new Fixture();
-            var jsonSchemaValidator = Substitute.For<IJsonSchemaValidator>();
-
-            var jsonEvaluator = new JsonEvaluator(fixture.Create<string>(), jsonSchemaValidator);
-=======
     [Fact]
     public void TestJsonEvaluatorWrongTypeEvaluation()
     {
         var fixture = new Fixture();
-
-        var jsonEvaluator = new JsonEvaluator(fixture.Create<string>());
->>>>>>> 683a3926
+        var jsonSchemaValidator = Substitute.For<IJsonSchemaValidator>();
+
+        var jsonEvaluator = new JsonEvaluator(fixture.Create<string>(), jsonSchemaValidator);
 
         jsonEvaluator.Sync(FlagConfigurationUpdateType.ALL, Utils.flags);
 
@@ -495,22 +347,13 @@
             jsonEvaluator.ResolveBooleanValueAsync("staticStringFlag", false, builder.Build()));
     }
 
-<<<<<<< HEAD
-        [Fact]
-        public void TestJsonEvaluatorReturnsFlagMetadata()
-        {
-            var fixture = new Fixture();
-            var jsonSchemaValidator = Substitute.For<IJsonSchemaValidator>();
-
-            var jsonEvaluator = new JsonEvaluator(fixture.Create<string>(), jsonSchemaValidator);
-=======
     [Fact]
     public void TestJsonEvaluatorReturnsFlagMetadata()
     {
         var fixture = new Fixture();
-
-        var jsonEvaluator = new JsonEvaluator(fixture.Create<string>());
->>>>>>> 683a3926
+        var jsonSchemaValidator = Substitute.For<IJsonSchemaValidator>();
+
+        var jsonEvaluator = new JsonEvaluator(fixture.Create<string>(), jsonSchemaValidator);
 
         jsonEvaluator.Sync(FlagConfigurationUpdateType.ALL, Utils.flags);
 
@@ -522,22 +365,13 @@
         Assert.Equal(.1, result.FlagMetadata.GetDouble("float"));
     }
 
-<<<<<<< HEAD
-        [Fact]
-        public void TestJsonEvaluatorAddsFlagSetMetadataToFlagWithoutMetadata()
-        {
-            var fixture = new Fixture();
-            var jsonSchemaValidator = Substitute.For<IJsonSchemaValidator>();
-
-            var jsonEvaluator = new JsonEvaluator(fixture.Create<string>(), jsonSchemaValidator);
-=======
     [Fact]
     public void TestJsonEvaluatorAddsFlagSetMetadataToFlagWithoutMetadata()
     {
         var fixture = new Fixture();
-
-        var jsonEvaluator = new JsonEvaluator(fixture.Create<string>());
->>>>>>> 683a3926
+        var jsonSchemaValidator = Substitute.For<IJsonSchemaValidator>();
+
+        var jsonEvaluator = new JsonEvaluator(fixture.Create<string>(), jsonSchemaValidator);
 
         jsonEvaluator.Sync(FlagConfigurationUpdateType.ALL, Utils.metadataFlags);
 
@@ -549,22 +383,13 @@
         Assert.Equal(.2, result.FlagMetadata.GetDouble("float"));
     }
 
-<<<<<<< HEAD
-        [Fact]
-        public void TestJsonEvaluatorFlagMetadataOverwritesFlagSetMetadata()
-        {
-            var fixture = new Fixture();
-            var jsonSchemaValidator = Substitute.For<IJsonSchemaValidator>();
-
-            var jsonEvaluator = new JsonEvaluator(fixture.Create<string>(), jsonSchemaValidator);
-=======
     [Fact]
     public void TestJsonEvaluatorFlagMetadataOverwritesFlagSetMetadata()
     {
         var fixture = new Fixture();
-
-        var jsonEvaluator = new JsonEvaluator(fixture.Create<string>());
->>>>>>> 683a3926
+        var jsonSchemaValidator = Substitute.For<IJsonSchemaValidator>();
+
+        var jsonEvaluator = new JsonEvaluator(fixture.Create<string>(), jsonSchemaValidator);
 
         jsonEvaluator.Sync(FlagConfigurationUpdateType.ALL, Utils.metadataFlags);
 
@@ -577,42 +402,24 @@
         Assert.Equal(.1, result.FlagMetadata.GetDouble("float"));
     }
 
-<<<<<<< HEAD
-        [Fact]
-        public void TestJsonEvaluatorThrowsOnInvalidFlagSetMetadata()
-        {
-            var fixture = new Fixture();
-            var jsonSchemaValidator = Substitute.For<IJsonSchemaValidator>();
-
-            var jsonEvaluator = new JsonEvaluator(fixture.Create<string>(), jsonSchemaValidator);
-=======
     [Fact]
     public void TestJsonEvaluatorThrowsOnInvalidFlagSetMetadata()
     {
         var fixture = new Fixture();
-
-        var jsonEvaluator = new JsonEvaluator(fixture.Create<string>());
->>>>>>> 683a3926
+        var jsonSchemaValidator = Substitute.For<IJsonSchemaValidator>();
+
+        var jsonEvaluator = new JsonEvaluator(fixture.Create<string>(), jsonSchemaValidator);
 
         Assert.Throws<ParseErrorException>(() => jsonEvaluator.Sync(FlagConfigurationUpdateType.ALL, Utils.invalidFlagSetMetadata));
     }
 
-<<<<<<< HEAD
-        [Fact]
-        public void TestJsonEvaluatorThrowsOnInvalidFlagMetadata()
-        {
-            var fixture = new Fixture();
-            var jsonSchemaValidator = Substitute.For<IJsonSchemaValidator>();
-
-            var jsonEvaluator = new JsonEvaluator(fixture.Create<string>(), jsonSchemaValidator);
-=======
     [Fact]
     public void TestJsonEvaluatorThrowsOnInvalidFlagMetadata()
     {
         var fixture = new Fixture();
-
-        var jsonEvaluator = new JsonEvaluator(fixture.Create<string>());
->>>>>>> 683a3926
+        var jsonSchemaValidator = Substitute.For<IJsonSchemaValidator>();
+
+        var jsonEvaluator = new JsonEvaluator(fixture.Create<string>(), jsonSchemaValidator);
 
         Assert.Throws<ParseErrorException>(() => jsonEvaluator.Sync(FlagConfigurationUpdateType.ALL, Utils.invalidFlagMetadata));
     }
