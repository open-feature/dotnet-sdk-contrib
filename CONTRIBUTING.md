--- conflicted
+++ resolved
@@ -46,7 +46,6 @@
 
 Use `dotnet test` to test the entire project.
 
-<<<<<<< HEAD
 ### Running End-to-End (E2E) Integration Tests
 
 To run the E2E integration tests for this repository, you need to set up your development environment as follows:
@@ -73,10 +72,7 @@
 
 > **Note:** The E2E tests will be skipped if Docker is not running or if the `E2E` setting is not enabled in `appsettings.json`.
 
-## Versioning and releasing
-=======
 ## Automated Changelog
->>>>>>> 59209379
 
 Each time a release is published the changelogs will be generated automatically using [googleapis/release-please-action](https://github.com/googleapis/release-please-action). The tool will organise the changes based on the PR labels.
 Please make sure you follow the latest [conventions](https://www.conventionalcommits.org/en/v1.0.0/). We use an automation to check if the pull request respects the desired conventions. You can check it [here](https://github.com/open-feature/dotnet-sdk/actions/workflows/lint-pr.yml). Must be one of the following:
