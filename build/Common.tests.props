<Project>
    <Import Project=".\Common.props" />

    <PropertyGroup>
        <IsPackable>false</IsPackable>
        <TargetFrameworks>net8.0</TargetFrameworks>
        <TargetFrameworks Condition="$(OS) == 'Windows_NT'">$(TargetFrameworks);net462</TargetFrameworks>
    </PropertyGroup>

    <PropertyGroup Condition="$(MSBuildProjectName.EndsWith('.Test'))">
        <IsTestProject>true</IsTestProject>
    </PropertyGroup>

    <ItemGroup Condition="$(MSBuildProjectName.EndsWith('.Tests'))">
        <Content
            Include="$([MSBuild]::GetDirectoryNameOfFileAbove($(MSBuildProjectDirectory), 'DotnetSdkContrib.sln'))\build\xunit.runner.json">
            <CopyToOutputDirectory>PreserveNewest</CopyToOutputDirectory>
        </Content>
    </ItemGroup>

    <ItemGroup>
        <PackageReference Include="AutoFixture" Version="$(AutoFixtureVer)" />
        <PackageReference Include="coverlet.collector" Version="$(CoverletCollectorVer)">
            <PrivateAssets>all</PrivateAssets>
            <IncludeAssets>runtime; build; native; contentfiles; analyzers; buildtransitive</IncludeAssets>
        </PackageReference>
        <PackageReference Include="coverlet.msbuild" Version="$(CoverletCollectorVer)">
            <PrivateAssets>all</PrivateAssets>
            <IncludeAssets>runtime; build; native; contentfiles; analyzers; buildtransitive</IncludeAssets>
        </PackageReference>
        <PackageReference Include="GitHubActionsTestLogger" Version="$(GitHubActionsTestLoggerVer)" />
        <PackageReference Include="Microsoft.NET.Test.Sdk" Version="$(MicrosoftNETTestSdkPkgVer)" />
        <PackageReference Include="NSubstitute" Version="$(NSubstituteVer)" />
        <PackageReference Include="xunit" Version="$(XUnitPkgVer)" />
        <PackageReference Include="xunit.runner.visualstudio"
            Version="$(XUnitRunnerVisualStudioPkgVer)">
            <IncludeAssets>runtime; build; native; contentfiles; analyzers; buildtransitive</IncludeAssets>
            <PrivateAssets>all</PrivateAssets>
        </PackageReference>

        <!-- Fare and System.Text.RegularExpressions are referenced directly to avoid indirect vulnerable packages from AutoFixture -->
        <PackageReference Include="Fare" Version="$(FareVer)" />
        <PackageReference Include="System.Text.RegularExpressions" Version="$(SystemTextRegularExpressionsVer)" />
    </ItemGroup>

    <PropertyGroup Label="Package versions used in this repository">
        <!--
      Please sort alphabetically.
      Refer to https://docs.microsoft.com/nuget/concepts/package-versioning for semver syntax.
    -->
        <AutoFixtureVer>[4.18.1]</AutoFixtureVer>
        <CoverletCollectorVer>[3.1.2]</CoverletCollectorVer>
        <FareVer>[2.2.1]</FareVer>
        <GitHubActionsTestLoggerVer>[2.3.3]</GitHubActionsTestLoggerVer>
        <MicrosoftNETTestSdkPkgVer>[17.13.0]</MicrosoftNETTestSdkPkgVer>
        <NSubstituteVer>[5.0.0]</NSubstituteVer>
<<<<<<< HEAD
=======
        <SystemTextRegularExpressionsVer>[4.3.1]</SystemTextRegularExpressionsVer>
>>>>>>> 4a9a0942
        <XUnitRunnerVisualStudioPkgVer>[2.8.2,3.0)</XUnitRunnerVisualStudioPkgVer>
        <XUnitPkgVer>[2.9.3,3.0)</XUnitPkgVer>
    </PropertyGroup>
</Project><|MERGE_RESOLUTION|>--- conflicted
+++ resolved
@@ -54,10 +54,7 @@
         <GitHubActionsTestLoggerVer>[2.3.3]</GitHubActionsTestLoggerVer>
         <MicrosoftNETTestSdkPkgVer>[17.13.0]</MicrosoftNETTestSdkPkgVer>
         <NSubstituteVer>[5.0.0]</NSubstituteVer>
-<<<<<<< HEAD
-=======
         <SystemTextRegularExpressionsVer>[4.3.1]</SystemTextRegularExpressionsVer>
->>>>>>> 4a9a0942
         <XUnitRunnerVisualStudioPkgVer>[2.8.2,3.0)</XUnitRunnerVisualStudioPkgVer>
         <XUnitPkgVer>[2.9.3,3.0)</XUnitPkgVer>
     </PropertyGroup>
