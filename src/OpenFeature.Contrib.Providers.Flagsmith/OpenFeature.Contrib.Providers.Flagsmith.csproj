﻿<Project Sdk="Microsoft.NET.Sdk">

    <PropertyGroup>
        <PackageId>OpenFeature.Contrib.Providers.Flagsmith</PackageId>
        <VersionNumber>0.2.0</VersionNumber> <!--x-release-please-version -->
        <VersionPrefix>$(VersionNumber)</VersionPrefix>
        <AssemblyVersion>$(VersionNumber)</AssemblyVersion>
        <FileVersion>$(VersionNumber)</FileVersion>
        <Description>Flagsmith provider for .NET</Description>
        <Authors>Vladimir Petrusevici</Authors>
    </PropertyGroup>

    <ItemGroup>
        <!-- make the internal methods visble to our test project -->
        <AssemblyAttribute Include="System.Runtime.CompilerServices.InternalsVisibleTo">
            <_Parameter1>$(MSBuildProjectName).Test</_Parameter1>
        </AssemblyAttribute>
    </ItemGroup>

    <ItemGroup>
        <PackageReference Include="Flagsmith" Version="5.3.2"/>
    </ItemGroup>

<<<<<<< HEAD
    <ItemGroup Condition=" '$(TargetFramework)' == 'net462' or '$(TargetFramework)' == 'netstandard2.0' or '$(TargetFramework)' == 'net5.0'">
        <PackageReference Include="System.Text.Json" Version="8.0.4"/>
    </ItemGroup>
=======
  <ItemGroup Condition=" '$(TargetFramework)' == 'net462' or '$(TargetFramework)' == 'netstandard2.0' or '$(TargetFramework)' == 'net5.0'">
    <PackageReference Include="System.Text.Json" Version="8.0.5" />
  </ItemGroup>
>>>>>>> 8cb79ab8

    <PropertyGroup>
        <LangVersion>latest</LangVersion>
    </PropertyGroup>
</Project><|MERGE_RESOLUTION|>--- conflicted
+++ resolved
@@ -21,15 +21,9 @@
         <PackageReference Include="Flagsmith" Version="5.3.2"/>
     </ItemGroup>
 
-<<<<<<< HEAD
-    <ItemGroup Condition=" '$(TargetFramework)' == 'net462' or '$(TargetFramework)' == 'netstandard2.0' or '$(TargetFramework)' == 'net5.0'">
-        <PackageReference Include="System.Text.Json" Version="8.0.4"/>
-    </ItemGroup>
-=======
   <ItemGroup Condition=" '$(TargetFramework)' == 'net462' or '$(TargetFramework)' == 'netstandard2.0' or '$(TargetFramework)' == 'net5.0'">
     <PackageReference Include="System.Text.Json" Version="8.0.5" />
   </ItemGroup>
->>>>>>> 8cb79ab8
 
     <PropertyGroup>
         <LangVersion>latest</LangVersion>
