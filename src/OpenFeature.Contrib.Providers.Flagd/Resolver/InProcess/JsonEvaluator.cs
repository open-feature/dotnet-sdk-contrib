using Json.Logic;
using Json.More;
using OpenFeature.Constant;
using OpenFeature.Contrib.Providers.Flagd.Resolver.InProcess.CustomEvaluators;
using OpenFeature.Error;
using OpenFeature.Model;
using System;
using System.Collections.Generic;
using System.Collections.Immutable;
using System.Linq;
using System.Text.Json;
using System.Text.Json.Nodes;
using System.Text.Json.Serialization;
using System.Text.RegularExpressions;
using EvaluationContext = OpenFeature.Model.EvaluationContext;

namespace OpenFeature.Contrib.Providers.Flagd.Resolver.InProcess;

internal class FlagConfiguration
{
    [JsonPropertyName("state")] public string State { get; set; }
    [JsonPropertyName("defaultVariant")] public string DefaultVariant { get; set; }
    [JsonPropertyName("variants")] public Dictionary<string, JsonElement> Variants { get; set; }
    [JsonPropertyName("targeting")] public object Targeting { get; set; }
    [JsonPropertyName("source")] public string Source { get; set; }
    [JsonPropertyName("metadata")] public Dictionary<string, JsonElement> Metadata { get; set; }
}

internal class FlagSyncData
{
    [JsonPropertyName("flags")] public Dictionary<string, FlagConfiguration> Flags { get; set; }
    [JsonPropertyName("$evaluators")] public Dictionary<string, object> Evaluators { get; set; }
    [JsonPropertyName("metadata")] public Dictionary<string, JsonElement> Metadata { get; set; }
}

internal class FlagConfigurationSync
{
    string FlagData { get; set; }
    string Source { get; set; }
}

internal enum FlagConfigurationUpdateType
{
    ADD,
    UPDATE,
    ALL,
    DELETE
}

internal class JsonEvaluator
{
    private Dictionary<string, FlagConfiguration> _flags = new Dictionary<string, FlagConfiguration>();
    private Dictionary<string, JsonElement> _flagSetMetadata = new Dictionary<string, JsonElement>();

<<<<<<< HEAD
        private string _selector;
        private readonly IJsonSchemaValidator _schemaValidator;

        internal JsonEvaluator(string selector, IJsonSchemaValidator schemaValidator)
        {
            _selector = selector;
            _schemaValidator = schemaValidator;
=======
    private string _selector;


    internal JsonEvaluator(string selector)
    {
        _selector = selector;
>>>>>>> 683a3926

        RuleRegistry.AddRule("starts_with", new StartsWithRule());
        RuleRegistry.AddRule("ends_with", new EndsWithRule());
        RuleRegistry.AddRule("sem_ver", new SemVerRule());
        RuleRegistry.AddRule("fractional", new FractionalEvaluator());
    }

    internal FlagSyncData Parse(string flagConfigurations)
    {
        var parsed = JsonSerializer.Deserialize<FlagSyncData>(flagConfigurations);
        var transformed = JsonSerializer.Serialize(parsed);
        // replace evaluators
        if (parsed.Evaluators != null && parsed.Evaluators.Count > 0)
        {
<<<<<<< HEAD
            _schemaValidator.Validate(flagConfigurations);

            var parsed = JsonSerializer.Deserialize<FlagSyncData>(flagConfigurations);
            var transformed = JsonSerializer.Serialize(parsed);
            // replace evaluators
            if (parsed.Evaluators != null && parsed.Evaluators.Count > 0)
            {
                parsed.Evaluators.Keys.ToList().ForEach(key =>
                {
                    var val = parsed.Evaluators[key];
                    var evaluatorRegex = new Regex("{\"\\$ref\":\"" + key + "\"}");
                    transformed = evaluatorRegex.Replace(transformed, Convert.ToString(val));
                });
            }

            var data = JsonSerializer.Deserialize<FlagSyncData>(transformed);
            if (data.Metadata == null)
            {
                data.Metadata = new Dictionary<string, JsonElement>();
            }
            else
            {
                foreach (var key in new List<string>(data.Metadata.Keys))
                {
                    var value = data.Metadata[key];
                    VerifyMetadataValue(key, value);
                }
            }

            foreach (var flagConfig in data.Flags)
=======
            parsed.Evaluators.Keys.ToList().ForEach(key =>
>>>>>>> 683a3926
            {
                var val = parsed.Evaluators[key];
                var evaluatorRegex = new Regex("{\"\\$ref\":\"" + key + "\"}");
                transformed = evaluatorRegex.Replace(transformed, Convert.ToString(val));
            });
        }


        var data = JsonSerializer.Deserialize<FlagSyncData>(transformed);
        if (data.Metadata == null)
        {
            data.Metadata = new Dictionary<string, JsonElement>();
        }
        else
        {
            foreach (var key in new List<string>(data.Metadata.Keys))
            {
                var value = data.Metadata[key];
                VerifyMetadataValue(key, value);
            }
        }

        foreach (var flagConfig in data.Flags)
        {
            if (flagConfig.Value.Metadata == null)
            {
                continue;
            }

            foreach (var key in new List<string>(flagConfig.Value.Metadata.Keys))
            {
                var value = flagConfig.Value.Metadata[key];
                VerifyMetadataValue(key, value);
            }
        }

        return data;
    }

    private static void VerifyMetadataValue(string key, JsonElement value)
    {
        //if (value is int || value is double || value is string || value is bool)
        if (value.ValueKind == JsonValueKind.Number
            || value.ValueKind == JsonValueKind.String
            || value.ValueKind == JsonValueKind.True
            || value.ValueKind == JsonValueKind.False)
        {
            return;
        }

        throw new ParseErrorException("Metadata entry for key " + key + " and value " + value +
                                      " is of unknown type");
    }

    private static object ExtractMetadataValue(string key, JsonElement value)
    {
        switch (value.ValueKind)
        {
            case JsonValueKind.Number:
                return value.GetDouble();
            case JsonValueKind.String:
                return value.GetString();
            case JsonValueKind.False:
            case JsonValueKind.True:
                return value.GetBoolean();

        }
        throw new ParseErrorException("Metadata entry for key " + key + " and value " + value +
                      " is of unknown type");
    }

    internal void Sync(FlagConfigurationUpdateType updateType, string flagConfigurations)
    {
        var flagConfigsMap = Parse(flagConfigurations);

        switch (updateType)
        {
            case FlagConfigurationUpdateType.ALL:
                _flags = flagConfigsMap.Flags;
                _flagSetMetadata = flagConfigsMap.Metadata;

                break;
            case FlagConfigurationUpdateType.ADD:
            case FlagConfigurationUpdateType.UPDATE:
                foreach (var keyAndValue in flagConfigsMap.Flags)
                {
                    _flags[keyAndValue.Key] = keyAndValue.Value;
                }

                foreach (var metadata in flagConfigsMap.Metadata)
                {
                    _flagSetMetadata[metadata.Key] = metadata.Value;
                }

                break;
            case FlagConfigurationUpdateType.DELETE:
                foreach (var keyAndValue in flagConfigsMap.Flags)
                {
                    _flags.Remove(keyAndValue.Key);
                }

                foreach (var keyValuePair in flagConfigsMap.Metadata)
                {
                    _flagSetMetadata.Remove(keyValuePair.Key);
                }

                break;
        }
    }

    public ResolutionDetails<bool> ResolveBooleanValueAsync(string flagKey, bool defaultValue,
        EvaluationContext context = null)
    {
        return ResolveValue(flagKey, defaultValue, context);
    }

    public ResolutionDetails<string> ResolveStringValueAsync(string flagKey, string defaultValue,
        EvaluationContext context = null)
    {
        return ResolveValue(flagKey, defaultValue, context);
    }

    public ResolutionDetails<int> ResolveIntegerValueAsync(string flagKey, int defaultValue,
        EvaluationContext context = null)
    {
        return ResolveValue(flagKey, defaultValue, context);
    }

    public ResolutionDetails<double> ResolveDoubleValueAsync(string flagKey, double defaultValue,
        EvaluationContext context = null)
    {
        return ResolveValue(flagKey, defaultValue, context);
    }

    public ResolutionDetails<Value> ResolveStructureValueAsync(string flagKey, Value defaultValue,
        EvaluationContext context = null)
    {
        return ResolveValue(flagKey, defaultValue, context);
    }

    private ResolutionDetails<T> ResolveValue<T>(string flagKey, T defaultValue,
        EvaluationContext context = null)
    {
        // check if we find the flag key
        var reason = Reason.Static;
        if (_flags.TryGetValue(flagKey, out var flagConfiguration))
        {
            if ("DISABLED" == flagConfiguration.State)
            {
                throw new FeatureProviderException(ErrorType.FlagNotFound,
                    "FLAG_NOT_FOUND: flag '" + flagKey + "' is disabled");
            }

            Dictionary<string, object> combinedMetadata = _flagSetMetadata.ToDictionary(
                entry => entry.Key,
                entry => ExtractMetadataValue(entry.Key, entry.Value));

            if (flagConfiguration.Metadata != null)
            {
                foreach (var metadataEntry in flagConfiguration.Metadata)
                {
                    combinedMetadata[metadataEntry.Key] = ExtractMetadataValue(metadataEntry.Key, metadataEntry.Value);
                }
            }

            var flagMetadata = new ImmutableMetadata(combinedMetadata);
            var variant = flagConfiguration.DefaultVariant;
            if (flagConfiguration.Targeting != null &&
                !String.IsNullOrEmpty(flagConfiguration.Targeting.ToString()) &&
                flagConfiguration.Targeting.ToString() != "{}")
            {
                reason = Reason.TargetingMatch;
                var flagdProperties = new Dictionary<string, Value>
                {
                  { FlagdProperties.FlagKeyKey, new Value(flagKey) },
                  { FlagdProperties.TimestampKey, new Value(DateTimeOffset.UtcNow.ToUnixTimeSeconds()) }
                };

                if (context == null)
                {
                    context = EvaluationContext.Builder().Build();
                }


                var contextDictionary = context.AsDictionary();
                contextDictionary = contextDictionary.Add(FlagdProperties.FlagdPropertiesKey, new Value(new Structure(flagdProperties)));
                // TODO: all missing comments
                var targetingString = flagConfiguration.Targeting.ToString();
                // Parse json into hierarchical structure
                var rule = JsonNode.Parse(targetingString);
                // the JsonLogic evaluator will return the variant for the value

                // convert the EvaluationContext object into something the JsonLogic evaluator can work with
                var contextObj = JsonNode.Parse(JsonSerializer.Serialize(ConvertToDynamicObject(contextDictionary)));

                // convert whatever is returned to a string to try to use it as an index to Variants
                var ruleResult = JsonLogic.Apply(rule, contextObj);
                if (ruleResult is bool)
                {
                    // if this was a bool, convert from "True" to "true" to match JSON
                    variant = Convert.ToString(ruleResult).ToLower();
                }
                else
                {
                    // convert whatever is returned to a string to support shorthand
                    variant = Convert.ToString(ruleResult);
                }
            }

            // using the returned variant, go through the available variants and take the correct value if it exists
            if (variant == null)
            {
                // if variant is null, revert to default
                reason = Reason.Default;
                flagConfiguration.Variants.TryGetValue(flagConfiguration.DefaultVariant,
                    out var defaultVariantValue);
                if (defaultVariantValue.ValueKind == JsonValueKind.Undefined || defaultVariantValue.ValueKind == JsonValueKind.Null)
                {
                    throw new FeatureProviderException(ErrorType.ParseError,
                        "PARSE_ERROR: flag '" + flagKey + "' has missing or invalid defaultVariant.");
                }

                var value = ExtractFoundVariant<T>(defaultVariantValue, flagKey);
                return new ResolutionDetails<T>(
                    flagKey: flagKey,
                    value,
                    reason: reason,
                    variant: variant,
                    flagMetadata: flagMetadata
                );
            }
            else if (flagConfiguration.Variants.TryGetValue(variant, out var foundVariantValue))
            {
                // if variant can be found, return it - this could be TARGETING_MATCH or STATIC.
                var value = ExtractFoundVariant<T>(foundVariantValue, flagKey);
                return new ResolutionDetails<T>(
                    flagKey: flagKey,
                    value,
                    reason: reason,
                    variant: variant,
                    flagMetadata: flagMetadata
                );
            }
        }

        throw new FeatureProviderException(ErrorType.FlagNotFound,
            "FLAG_NOT_FOUND: flag '" + flagKey + "' not found");
    }

    static T ExtractFoundVariant<T>(JsonElement foundVariantValue, string flagKey)
    {
        try
        {
            if (typeof(T) == typeof(int))
            {
                return (T)(object)foundVariantValue.GetInt32();
            }

            if (typeof(T) == typeof(double))
            {
                return (T)(object)foundVariantValue.GetDouble();
            }

            if (typeof(T) == typeof(bool))
            {
                return (T)(object)foundVariantValue.GetBoolean();
            }

            if (typeof(T) == typeof(string))
            {
                return (T)(object)foundVariantValue.GetString();
            }

            if (foundVariantValue.ValueKind == JsonValueKind.Object || foundVariantValue.ValueKind == JsonValueKind.Array)
            {
                var converted = ConvertJsonObjectToOpenFeatureValue(foundVariantValue.AsNode().AsObject());
                if (converted is T castValue)
                {
                    return castValue;
                }
            }
            throw new Exception("Cannot cast flag value to expected type");

        }
        catch (Exception e)
        {
            throw new FeatureProviderException(ErrorType.TypeMismatch,
                "TYPE_MISMATCH: flag '" + flagKey + "' does not match the expected type", e);
        }

    }

    static dynamic ConvertToDynamicObject(IImmutableDictionary<string, Value> dictionary)
    {
        var expandoObject = new System.Dynamic.ExpandoObject();
        var expandoDict = (IDictionary<string, object>)expandoObject;

        foreach (var kvp in dictionary)
        {
            expandoDict.Add(kvp.Key,
                kvp.Value.IsStructure
                    ? ConvertToDynamicObject(kvp.Value.AsStructure.AsDictionary())
                    : kvp.Value.AsObject);
        }

        return expandoObject;
    }

    static Value ConvertJsonObjectToOpenFeatureValue(JsonObject jsonValue)
    {
        var result = new Dictionary<string, Value>();

        foreach (var property in jsonValue.AsEnumerable())
        {
            switch (property.Value.GetValueKind())
            {
                case JsonValueKind.String:
                    result.Add(property.Key, new Value((string)property.Value));
                    break;

                case JsonValueKind.Number:
                    result.Add(property.Key, new Value((long)property.Value));
                    break;

                case JsonValueKind.True:
                case JsonValueKind.False:
                    result.Add(property.Key, new Value((bool)property.Value));
                    break;

                case JsonValueKind.Object:
                case JsonValueKind.Array:
                    result.Add(property.Key, ConvertJsonObjectToOpenFeatureValue(property.Value.AsObject()));
                    break;

                default:
                    // Handle unknown data type or throw an exception
                    throw new InvalidOperationException($"Unsupported data type: {property.Value.GetType()}");
            }
        }

        return new Value(new Structure(result));
    }
}<|MERGE_RESOLUTION|>--- conflicted
+++ resolved
@@ -52,22 +52,13 @@
     private Dictionary<string, FlagConfiguration> _flags = new Dictionary<string, FlagConfiguration>();
     private Dictionary<string, JsonElement> _flagSetMetadata = new Dictionary<string, JsonElement>();
 
-<<<<<<< HEAD
-        private string _selector;
-        private readonly IJsonSchemaValidator _schemaValidator;
-
-        internal JsonEvaluator(string selector, IJsonSchemaValidator schemaValidator)
-        {
-            _selector = selector;
-            _schemaValidator = schemaValidator;
-=======
     private string _selector;
-
-
-    internal JsonEvaluator(string selector)
+    private readonly IJsonSchemaValidator _schemaValidator;
+
+    internal JsonEvaluator(string selector, IJsonSchemaValidator schemaValidator)
     {
         _selector = selector;
->>>>>>> 683a3926
+        _schemaValidator = schemaValidator;
 
         RuleRegistry.AddRule("starts_with", new StartsWithRule());
         RuleRegistry.AddRule("ends_with", new EndsWithRule());
@@ -77,52 +68,20 @@
 
     internal FlagSyncData Parse(string flagConfigurations)
     {
+        _schemaValidator.Validate(flagConfigurations);
+
         var parsed = JsonSerializer.Deserialize<FlagSyncData>(flagConfigurations);
         var transformed = JsonSerializer.Serialize(parsed);
         // replace evaluators
         if (parsed.Evaluators != null && parsed.Evaluators.Count > 0)
         {
-<<<<<<< HEAD
-            _schemaValidator.Validate(flagConfigurations);
-
-            var parsed = JsonSerializer.Deserialize<FlagSyncData>(flagConfigurations);
-            var transformed = JsonSerializer.Serialize(parsed);
-            // replace evaluators
-            if (parsed.Evaluators != null && parsed.Evaluators.Count > 0)
-            {
-                parsed.Evaluators.Keys.ToList().ForEach(key =>
-                {
-                    var val = parsed.Evaluators[key];
-                    var evaluatorRegex = new Regex("{\"\\$ref\":\"" + key + "\"}");
-                    transformed = evaluatorRegex.Replace(transformed, Convert.ToString(val));
-                });
-            }
-
-            var data = JsonSerializer.Deserialize<FlagSyncData>(transformed);
-            if (data.Metadata == null)
-            {
-                data.Metadata = new Dictionary<string, JsonElement>();
-            }
-            else
-            {
-                foreach (var key in new List<string>(data.Metadata.Keys))
-                {
-                    var value = data.Metadata[key];
-                    VerifyMetadataValue(key, value);
-                }
-            }
-
-            foreach (var flagConfig in data.Flags)
-=======
             parsed.Evaluators.Keys.ToList().ForEach(key =>
->>>>>>> 683a3926
             {
                 var val = parsed.Evaluators[key];
                 var evaluatorRegex = new Regex("{\"\\$ref\":\"" + key + "\"}");
                 transformed = evaluatorRegex.Replace(transformed, Convert.ToString(val));
             });
         }
-
 
         var data = JsonSerializer.Deserialize<FlagSyncData>(transformed);
         if (data.Metadata == null)
