using Microsoft.Extensions.Logging;
using Microsoft.Extensions.Logging.Abstractions;
using System;

namespace OpenFeature.Contrib.Providers.Flagd;


/// <summary>
///     ResolverType represents the flag evaluator type.
/// </summary>
public enum ResolverType
{
    /// <summary>
    ///     This is the default resolver type, which connects to flagd instance with flag evaluation gRPC contract.
    ///     Evaluations are performed remotely.
    /// </summary>
    RPC,
    /// <summary>
    ///     This is the in-process resolving type, where flags are fetched with flag sync gRPC contract and stored
    ///     locally for in-process evaluation.
    ///     Evaluations are preformed in-process.
    /// </summary>
    IN_PROCESS
}

/// <summary>
///     FlagdConfig is the configuration object for flagd.
/// </summary>
public class FlagdConfig
{
    internal const string EnvVarHost = "FLAGD_HOST";
    internal const string EnvVarPort = "FLAGD_PORT";
    internal const string EnvVarTLS = "FLAGD_TLS";
    internal const string EnvCertPart = "FLAGD_SERVER_CERT_PATH";
    internal const string EnvVarSocketPath = "FLAGD_SOCKET_PATH";
    internal const string EnvVarCache = "FLAGD_CACHE";
    internal const string EnvVarMaxCacheSize = "FLAGD_MAX_CACHE_SIZE";
    internal const string EnvVarMaxEventStreamRetries = "FLAGD_MAX_EVENT_STREAM_RETRIES";
    internal const string EnvVarResolverType = "FLAGD_RESOLVER";
    internal const string EnvVarSourceSelector = "FLAGD_SOURCE_SELECTOR";
    internal static int CacheSizeDefault = 10;
    internal static string InProcessResolverValue = "in-process";
    internal static string LruCacheValue = "lru";

    /// <summary>
    /// Get a FlagdConfigBuilder instance.
    /// </summary>
    /// <returns>A new FlagdConfigBuilder.</returns>
    public static FlagdConfigBuilder Builder()
    {
        return new FlagdConfigBuilder();
    }

    /// <summary>
    ///     The host for the provider to connect to.
    /// </summary>
    public string Host
    {
        get => _host;
        set => _host = value;
    }

    /// <summary>
    ///     The port of the host to connect to.
    /// </summary>
    public int Port
    {
        get => _port;
        set => _port = value;
    }

    /// <summary>
    ///     Use TLS for communication between the provider and the host.
    /// </summary>
    public bool UseTls
    {
        get => _useTLS;
        set => _useTLS = value;
    }

    /// <summary>
    ///     Enable/disable the local cache for static flag values.
    /// </summary>
    public bool CacheEnabled
    {
        get => _cache;
        set => _cache = value;
    }

    /// <summary>
    ///     The maximum size of the cache.
    /// </summary>
    public int MaxCacheSize
    {
        get => _maxCacheSize;
        set => _maxCacheSize = value;
    }

    /// <summary>
    ///     Path to the certificate file.
    /// </summary>
    public string CertificatePath
    {
        get => _cert;
        set => _cert = value;
    }

    /// <summary>
    ///     Path to the socket.
    /// </summary>
    public string SocketPath
    {
        get => _socketPath;
        set => _socketPath = value;
    }

    /// <summary>
    ///     Maximum number of times the connection to the event stream should be re-attempted
    ///     0 = infinite
    /// </summary>
    public int MaxEventStreamRetries
    {
        get
        {
            if (_maxEventStreamRetries == 0)
            {
                return int.MaxValue;
            }
            return _maxEventStreamRetries;
        }
        set => _maxEventStreamRetries = value;
    }

    /// <summary>
    ///     Which type of resolver to use.
    /// </summary>
    public ResolverType ResolverType
    {
        get => _resolverType;
        set => _resolverType = value;
    }

    /// <summary>
    ///     Source selector for the in-process provider.
    /// </summary>
    public string SourceSelector
    {
        get => _sourceSelector;
        set => _sourceSelector = value;
    }

<<<<<<< HEAD
        /// <summary>
        ///     Logger for the provider. When not specified <see cref="NullLogger.Instance"/> is used.
        /// </summary>
        public ILogger Logger
        {
            get => _logger;
            set => _logger = value;
        }

        internal bool UseCertificate => _cert.Length > 0;

        private string _host;
        private int _port;
        private bool _useTLS;
        private string _cert;
        private string _socketPath;
        private bool _cache;
        private int _maxCacheSize;
        private int _maxEventStreamRetries;
        private string _sourceSelector;
        private ILogger _logger;
        private ResolverType _resolverType;
=======
    internal bool UseCertificate => _cert.Length > 0;

    private string _host;
    private int _port;
    private bool _useTLS;
    private string _cert;
    private string _socketPath;
    private bool _cache;
    private int _maxCacheSize;
    private int _maxEventStreamRetries;
    private string _sourceSelector;
    private ResolverType _resolverType;
>>>>>>> 683a3926

    internal FlagdConfig()
    {
        _host = Environment.GetEnvironmentVariable(EnvVarHost) ?? "localhost";
        _port = int.TryParse(Environment.GetEnvironmentVariable(EnvVarPort), out var port) ? port : 8013;
        _useTLS = bool.Parse(Environment.GetEnvironmentVariable(EnvVarTLS) ?? "false");
        _cert = Environment.GetEnvironmentVariable(EnvCertPart) ?? "";
        _socketPath = Environment.GetEnvironmentVariable(EnvVarSocketPath) ?? "";
        _sourceSelector = Environment.GetEnvironmentVariable(EnvVarSourceSelector) ?? "";
        var cacheStr = Environment.GetEnvironmentVariable(EnvVarCache) ?? "";

        if (string.Equals(cacheStr, LruCacheValue, StringComparison.OrdinalIgnoreCase))
        {
<<<<<<< HEAD
            _host = Environment.GetEnvironmentVariable(EnvVarHost) ?? "localhost";
            _port = int.TryParse(Environment.GetEnvironmentVariable(EnvVarPort), out var port) ? port : 8013;
            _useTLS = bool.Parse(Environment.GetEnvironmentVariable(EnvVarTLS) ?? "false");
            _cert = Environment.GetEnvironmentVariable(EnvCertPart) ?? "";
            _socketPath = Environment.GetEnvironmentVariable(EnvVarSocketPath) ?? "";
            _sourceSelector = Environment.GetEnvironmentVariable(EnvVarSourceSelector) ?? "";
            _logger = NullLogger.Instance;
            var cacheStr = Environment.GetEnvironmentVariable(EnvVarCache) ?? "";

            if (string.Equals(cacheStr, LruCacheValue, StringComparison.OrdinalIgnoreCase))
            {
                _cache = true;
                _maxCacheSize = int.Parse(Environment.GetEnvironmentVariable(EnvVarMaxCacheSize) ?? $"{CacheSizeDefault}");
                _maxEventStreamRetries = int.Parse(Environment.GetEnvironmentVariable(EnvVarMaxEventStreamRetries) ?? "3");
            }

            var resolverTypeStr = Environment.GetEnvironmentVariable(EnvVarResolverType) ?? "RPC";
            _resolverType = string.Equals(resolverTypeStr, InProcessResolverValue, StringComparison.OrdinalIgnoreCase) ? ResolverType.IN_PROCESS : ResolverType.RPC;
=======
            _cache = true;
            _maxCacheSize = int.Parse(Environment.GetEnvironmentVariable(EnvVarMaxCacheSize) ?? $"{CacheSizeDefault}");
            _maxEventStreamRetries = int.Parse(Environment.GetEnvironmentVariable(EnvVarMaxEventStreamRetries) ?? "3");
>>>>>>> 683a3926
        }

        var resolverTypeStr = Environment.GetEnvironmentVariable(EnvVarResolverType) ?? "RPC";
        _resolverType = string.Equals(resolverTypeStr, InProcessResolverValue, StringComparison.OrdinalIgnoreCase) ? ResolverType.IN_PROCESS : ResolverType.RPC;
    }

    internal FlagdConfig(Uri url)
    {
        if (url == null)
        {
            throw new ArgumentNullException(nameof(url));
        }

        _host = url.Host;
        _port = url.Port;
        _useTLS = string.Equals(url.Scheme, "https", StringComparison.OrdinalIgnoreCase);
        _cert = Environment.GetEnvironmentVariable(EnvCertPart) ?? "";
        _socketPath = string.Equals(url.Scheme, "unix", StringComparison.OrdinalIgnoreCase) ? url.GetComponents(UriComponents.AbsoluteUri & ~UriComponents.Scheme, UriFormat.UriEscaped) : "";
        _sourceSelector = Environment.GetEnvironmentVariable(EnvVarSourceSelector) ?? "";

        var cacheStr = Environment.GetEnvironmentVariable(EnvVarCache) ?? "";

        if (string.Equals(cacheStr, LruCacheValue, StringComparison.OrdinalIgnoreCase))
        {
            _cache = true;
            _maxCacheSize = int.Parse(Environment.GetEnvironmentVariable(EnvVarMaxCacheSize) ?? $"{CacheSizeDefault}");
            _maxEventStreamRetries = int.Parse(Environment.GetEnvironmentVariable(EnvVarMaxEventStreamRetries) ?? "3");
        }

        var resolverTypeStr = Environment.GetEnvironmentVariable(EnvVarResolverType) ?? "RPC";
        _resolverType = string.Equals(resolverTypeStr, InProcessResolverValue, StringComparison.OrdinalIgnoreCase) ? ResolverType.IN_PROCESS : ResolverType.RPC;
    }

    internal Uri GetUri()
    {
        Uri uri;
        if (_socketPath != "")
        {
            uri = new Uri("unix://" + _socketPath);
        }
        else
        {
            var protocol = "http";

            if (_useTLS)
            {
                protocol = "https";
            }

            uri = new Uri(protocol + "://" + _host + ":" + _port);
        }
        return uri;
    }
}

/// <summary>
///     FlagdConfigBuilder is used to build a FlagdConfig object.
/// </summary>
public class FlagdConfigBuilder
{
    private FlagdConfig _config = new FlagdConfig();

    /// <summary>
    ///     The host for the provider to connect to.
    /// </summary>
    public FlagdConfigBuilder WithHost(string host)
    {
        _config.Host = host;
        return this;
    }

    /// <summary>
    ///     The Port property of the config.
    /// </summary>
    public FlagdConfigBuilder WithPort(int port)
    {
        _config.Port = port;
        return this;
    }

    /// <summary>
    ///     Use TLS for communication between the provider and the host.
    /// </summary>
    public FlagdConfigBuilder WithTls(bool useTls)
    {
        _config.UseTls = useTls;
        return this;
    }

    /// <summary>
    ///     Path to the certificate file.
    /// </summary>
    public FlagdConfigBuilder WithCertificatePath(string certPath)
    {
        _config.CertificatePath = certPath;
        return this;
    }

    /// <summary>
    ///     Path to the socket.
    /// </summary>
    public FlagdConfigBuilder WithSocketPath(string socketPath)
    {
        _config.SocketPath = socketPath;
        return this;
    }

    /// <summary>
    ///     Enable/disable the local cache for static flag values.
    /// </summary>
    public FlagdConfigBuilder WithCache(bool cacheEnabled)
    {
        _config.CacheEnabled = cacheEnabled;
        return this;
    }

    /// <summary>
    ///     The maximum size of the cache.
    /// </summary>
    public FlagdConfigBuilder WithMaxCacheSize(int maxCacheSize)
    {
        _config.MaxCacheSize = maxCacheSize;
        return this;
    }

    /// <summary>
    ///     Maximum number of times the connection to the event stream should be re-attempted
    /// </summary>
    public FlagdConfigBuilder WithMaxEventStreamRetries(int maxEventStreamRetries)
    {
        _config.MaxEventStreamRetries = maxEventStreamRetries;
        return this;
    }

    /// <summary>
    ///     Which type of resolver to use.
    /// </summary>
    public FlagdConfigBuilder WithResolverType(ResolverType resolverType)
    {
        _config.ResolverType = resolverType;
        return this;
    }

    /// <summary>
    ///     Source selector for the in-process provider.
    /// </summary>
    public FlagdConfigBuilder WithSourceSelector(string sourceSelector)
    {
        _config.SourceSelector = sourceSelector;
        return this;
    }

<<<<<<< HEAD
        /// <summary>
        ///     Provide a <see cref="ILogger"/> to be used by the Flagd provider.
        /// </summary>
        /// <param name="logger"></param>
        /// <returns></returns>
        public FlagdConfigBuilder WithLogger(ILogger logger)
        {
            _config.Logger = logger;
            return this;
        }

        /// <summary>
        ///     Builds the FlagdConfig object.
        /// </summary>
        public FlagdConfig Build()
        {
            return _config;
        }
=======
    /// <summary>
    ///     Builds the FlagdConfig object.
    /// </summary>
    public FlagdConfig Build()
    {
        return _config;
>>>>>>> 683a3926
    }
}<|MERGE_RESOLUTION|>--- conflicted
+++ resolved
@@ -149,30 +149,15 @@
         set => _sourceSelector = value;
     }
 
-<<<<<<< HEAD
-        /// <summary>
-        ///     Logger for the provider. When not specified <see cref="NullLogger.Instance"/> is used.
-        /// </summary>
-        public ILogger Logger
-        {
-            get => _logger;
-            set => _logger = value;
-        }
-
-        internal bool UseCertificate => _cert.Length > 0;
-
-        private string _host;
-        private int _port;
-        private bool _useTLS;
-        private string _cert;
-        private string _socketPath;
-        private bool _cache;
-        private int _maxCacheSize;
-        private int _maxEventStreamRetries;
-        private string _sourceSelector;
-        private ILogger _logger;
-        private ResolverType _resolverType;
-=======
+    /// <summary>
+    ///     Logger for the provider. When not specified <see cref="NullLogger.Instance"/> is used.
+    /// </summary>
+    public ILogger Logger
+    {
+        get => _logger;
+        set => _logger = value;
+    }
+
     internal bool UseCertificate => _cert.Length > 0;
 
     private string _host;
@@ -184,8 +169,8 @@
     private int _maxCacheSize;
     private int _maxEventStreamRetries;
     private string _sourceSelector;
+    private ILogger _logger;
     private ResolverType _resolverType;
->>>>>>> 683a3926
 
     internal FlagdConfig()
     {
@@ -195,34 +180,14 @@
         _cert = Environment.GetEnvironmentVariable(EnvCertPart) ?? "";
         _socketPath = Environment.GetEnvironmentVariable(EnvVarSocketPath) ?? "";
         _sourceSelector = Environment.GetEnvironmentVariable(EnvVarSourceSelector) ?? "";
+        _logger = NullLogger.Instance;
         var cacheStr = Environment.GetEnvironmentVariable(EnvVarCache) ?? "";
 
         if (string.Equals(cacheStr, LruCacheValue, StringComparison.OrdinalIgnoreCase))
         {
-<<<<<<< HEAD
-            _host = Environment.GetEnvironmentVariable(EnvVarHost) ?? "localhost";
-            _port = int.TryParse(Environment.GetEnvironmentVariable(EnvVarPort), out var port) ? port : 8013;
-            _useTLS = bool.Parse(Environment.GetEnvironmentVariable(EnvVarTLS) ?? "false");
-            _cert = Environment.GetEnvironmentVariable(EnvCertPart) ?? "";
-            _socketPath = Environment.GetEnvironmentVariable(EnvVarSocketPath) ?? "";
-            _sourceSelector = Environment.GetEnvironmentVariable(EnvVarSourceSelector) ?? "";
-            _logger = NullLogger.Instance;
-            var cacheStr = Environment.GetEnvironmentVariable(EnvVarCache) ?? "";
-
-            if (string.Equals(cacheStr, LruCacheValue, StringComparison.OrdinalIgnoreCase))
-            {
-                _cache = true;
-                _maxCacheSize = int.Parse(Environment.GetEnvironmentVariable(EnvVarMaxCacheSize) ?? $"{CacheSizeDefault}");
-                _maxEventStreamRetries = int.Parse(Environment.GetEnvironmentVariable(EnvVarMaxEventStreamRetries) ?? "3");
-            }
-
-            var resolverTypeStr = Environment.GetEnvironmentVariable(EnvVarResolverType) ?? "RPC";
-            _resolverType = string.Equals(resolverTypeStr, InProcessResolverValue, StringComparison.OrdinalIgnoreCase) ? ResolverType.IN_PROCESS : ResolverType.RPC;
-=======
             _cache = true;
             _maxCacheSize = int.Parse(Environment.GetEnvironmentVariable(EnvVarMaxCacheSize) ?? $"{CacheSizeDefault}");
             _maxEventStreamRetries = int.Parse(Environment.GetEnvironmentVariable(EnvVarMaxEventStreamRetries) ?? "3");
->>>>>>> 683a3926
         }
 
         var resolverTypeStr = Environment.GetEnvironmentVariable(EnvVarResolverType) ?? "RPC";
@@ -375,32 +340,22 @@
         return this;
     }
 
-<<<<<<< HEAD
-        /// <summary>
-        ///     Provide a <see cref="ILogger"/> to be used by the Flagd provider.
-        /// </summary>
-        /// <param name="logger"></param>
-        /// <returns></returns>
-        public FlagdConfigBuilder WithLogger(ILogger logger)
-        {
-            _config.Logger = logger;
-            return this;
-        }
-
-        /// <summary>
-        ///     Builds the FlagdConfig object.
-        /// </summary>
-        public FlagdConfig Build()
-        {
-            return _config;
-        }
-=======
+    /// <summary>
+    ///     Provide a <see cref="ILogger"/> to be used by the Flagd provider.
+    /// </summary>
+    /// <param name="logger"></param>
+    /// <returns></returns>
+    public FlagdConfigBuilder WithLogger(ILogger logger)
+    {
+        _config.Logger = logger;
+        return this;
+    }
+
     /// <summary>
     ///     Builds the FlagdConfig object.
     /// </summary>
     public FlagdConfig Build()
     {
         return _config;
->>>>>>> 683a3926
     }
 }