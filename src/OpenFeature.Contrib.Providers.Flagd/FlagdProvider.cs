using System;
using System.Threading;
using System.Threading.Tasks;
using OpenFeature.Contrib.Providers.Flagd.Resolver.InProcess;
using OpenFeature.Contrib.Providers.Flagd.Resolver.Rpc;
using OpenFeature.Model;
using Metadata = OpenFeature.Model.Metadata;
using Value = OpenFeature.Model.Value;

namespace OpenFeature.Contrib.Providers.Flagd;

/// <summary>
///     FlagdProvider is the OpenFeature provider for flagD.
/// </summary>
public sealed class FlagdProvider : FeatureProvider
{
    const string ProviderName = "flagd Provider";
    private readonly FlagdConfig _config;
    private readonly Metadata _providerMetadata = new Metadata(ProviderName);
    private readonly Resolver.Resolver _resolver;

    /// <summary>
    ///     Constructor of the provider. This constructor uses the value of the following
    ///     environment variables to initialise its client:
    ///     FLAGD_HOST                     - The host name of the flagd server (default="localhost")
    ///     FLAGD_PORT                     - The port of the flagd server (default="8013")
    ///     FLAGD_TLS                      - Determines whether to use https or not (default="false")
    ///     FLAGD_FLAGD_SERVER_CERT_PATH   - The path to the client certificate (default="")
    ///     FLAGD_SOCKET_PATH              - Path to the unix socket (default="")
    ///     FLAGD_CACHE                    - Enable or disable the cache (default="false")
    ///     FLAGD_MAX_CACHE_SIZE           - The maximum size of the cache (default="10")
    ///     FLAGD_MAX_EVENT_STREAM_RETRIES - The maximum amount of retries for establishing the EventStream
    ///     FLAGD_RESOLVER                 - The type of resolver (in-process or rpc) to be used for the provider
    /// </summary>
    public FlagdProvider() : this(new FlagdConfig())
    {
    }

    /// <summary>
    ///     Constructor of the provider. This constructor uses the value of the following
    ///     environment variables to initialise its client:
    ///     FLAGD_FLAGD_SERVER_CERT_PATH   - The path to the client certificate (default="")
    ///     FLAGD_CACHE                    - Enable or disable the cache (default="false")
    ///     FLAGD_MAX_CACHE_SIZE           - The maximum size of the cache (default="10")
    ///     FLAGD_MAX_EVENT_STREAM_RETRIES - The maximum amount of retries for establishing the EventStream
    ///     FLAGD_RESOLVER            - The type of resolver (in-process or rpc) to be used for the provider
    ///     <param name="url">The URL of the flagd server</param>
    ///     <exception cref="ArgumentNullException">if no url is provided.</exception>
    /// </summary>
    public FlagdProvider(Uri url) : this(new FlagdConfig(url))
    {
    }

    /// <summary>
    ///     Constructor of the provider.
    ///     <param name="config">The FlagdConfig object</param>
    ///     <exception cref="ArgumentNullException">if no config object is provided.</exception>
    /// </summary>
    public FlagdProvider(FlagdConfig config)
    {
        if (config == null)
        {
            throw new ArgumentNullException(nameof(config));
        }

        _config = config;

<<<<<<< HEAD
            if (_config.ResolverType == ResolverType.IN_PROCESS)
            {
                var jsonSchemaValidator = new JsonSchemaValidator(null, _config.Logger);
                _resolver = new InProcessResolver(_config, EventChannel, _providerMetadata, jsonSchemaValidator);
            }
            else
            {
                _resolver = new RpcResolver(config, EventChannel, _providerMetadata);
            }
=======
        if (_config.ResolverType == ResolverType.IN_PROCESS)
        {
            _resolver = new InProcessResolver(_config, EventChannel, _providerMetadata);
>>>>>>> 683a3926
        }
        else
        {
            _resolver = new RpcResolver(config, EventChannel, _providerMetadata);
        }
    }

    // just for testing, internal but visible in tests
    internal FlagdProvider(Resolver.Resolver resolver)
    {
        _resolver = resolver;
        _resolver.Init();
    }

    // just for testing, internal but visible in tests
    internal FlagdConfig GetConfig() => _config;

    /// <summary>
    /// Get the provider name.
    /// </summary>
    public static string GetProviderName()
    {
        return ProviderName;
    }

    /// <summary>
    ///     Return the metadata associated to this provider.
    /// </summary>
    public override Metadata GetMetadata() => _providerMetadata;

    /// <summary>
    ///     Return the resolver of the provider
    /// </summary>
    internal Resolver.Resolver GetResolver() => _resolver;

    /// <inheritdoc/>
    public override Task InitializeAsync(EvaluationContext context, CancellationToken cancellationToken = default)
    {
        return Task.Run(async () =>
        {
            await _resolver.Init().ConfigureAwait(false);
        }).ContinueWith((t) =>
        {
            if (t.IsFaulted)
            {
                throw t.Exception;
            }
        });
    }

    /// <inheritdoc/>
    public override Task ShutdownAsync(CancellationToken cancellationToken = default)
    {
        return _resolver.Shutdown().ContinueWith((t) =>
        {
            if (t.IsFaulted) throw t.Exception;
        });
    }

    /// <inheritdoc/>
    public override async Task<ResolutionDetails<bool>> ResolveBooleanValueAsync(string flagKey, bool defaultValue, EvaluationContext context = null, CancellationToken cancellationToken = default)
    {
        return await _resolver.ResolveBooleanValueAsync(flagKey, defaultValue, context).ConfigureAwait(false);
    }

    /// <inheritdoc/>
    public override async Task<ResolutionDetails<string>> ResolveStringValueAsync(string flagKey, string defaultValue, EvaluationContext context = null, CancellationToken cancellationToken = default)
    {
        return await _resolver.ResolveStringValueAsync(flagKey, defaultValue, context).ConfigureAwait(false);
    }

    /// <inheritdoc/>
    public override async Task<ResolutionDetails<int>> ResolveIntegerValueAsync(string flagKey, int defaultValue, EvaluationContext context = null, CancellationToken cancellationToken = default)
    {

        return await _resolver.ResolveIntegerValueAsync(flagKey, defaultValue, context).ConfigureAwait(false);
    }

    /// <inheritdoc/>
    public override async Task<ResolutionDetails<double>> ResolveDoubleValueAsync(string flagKey, double defaultValue, EvaluationContext context = null, CancellationToken cancellationToken = default)
    {
        return await _resolver.ResolveDoubleValueAsync(flagKey, defaultValue, context).ConfigureAwait(false);
    }

    /// <inheritdoc/>
    public override async Task<ResolutionDetails<Value>> ResolveStructureValueAsync(string flagKey, Value defaultValue, EvaluationContext context = null, CancellationToken cancellationToken = default)
    {
        return await _resolver.ResolveStructureValueAsync(flagKey, defaultValue, context).ConfigureAwait(false);
    }
}<|MERGE_RESOLUTION|>--- conflicted
+++ resolved
@@ -65,21 +65,10 @@
 
         _config = config;
 
-<<<<<<< HEAD
-            if (_config.ResolverType == ResolverType.IN_PROCESS)
-            {
-                var jsonSchemaValidator = new JsonSchemaValidator(null, _config.Logger);
-                _resolver = new InProcessResolver(_config, EventChannel, _providerMetadata, jsonSchemaValidator);
-            }
-            else
-            {
-                _resolver = new RpcResolver(config, EventChannel, _providerMetadata);
-            }
-=======
         if (_config.ResolverType == ResolverType.IN_PROCESS)
         {
-            _resolver = new InProcessResolver(_config, EventChannel, _providerMetadata);
->>>>>>> 683a3926
+            var jsonSchemaValidator = new JsonSchemaValidator(null, _config.Logger);
+            _resolver = new InProcessResolver(_config, EventChannel, _providerMetadata, jsonSchemaValidator);
         }
         else
         {
